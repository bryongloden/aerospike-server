/*
 * cfg.h
 *
 * Copyright (C) 2008-2016 Aerospike, Inc.
 *
 * Portions may be licensed to Aerospike, Inc. under one or more contributor
 * license agreements.
 *
 * This program is free software: you can redistribute it and/or modify it under
 * the terms of the GNU Affero General Public License as published by the Free
 * Software Foundation, either version 3 of the License, or (at your option) any
 * later version.
 *
 * This program is distributed in the hope that it will be useful, but WITHOUT
 * ANY WARRANTY; without even the implied warranty of MERCHANTABILITY or FITNESS
 * FOR A PARTICULAR PURPOSE. See the GNU Affero General Public License for more
 * details.
 *
 * You should have received a copy of the GNU Affero General Public License
 * along with this program.  If not, see http://www.gnu.org/licenses/
 */

#pragma once

//==========================================================
// Includes.
//

#include <grp.h>
#include <pthread.h>
#include <pwd.h>
#include <stdbool.h>
#include <stdint.h>

#include "xdr_config.h"

#include "aerospike/mod_lua_config.h"
#include "citrusleaf/cf_atomic.h"

#include "socket.h"
#include "util.h"

#include "base/cluster_config.h"
#include "base/security_config.h"


//==========================================================
// Forward declarations.
//

struct as_namespace_s;


//==========================================================
// Typedefs and constants.
//

#define AS_CLUSTER_SZ 128
#define AS_NAMESPACE_SZ 32

#define MAX_DEMARSHAL_THREADS 256
#define MAX_FABRIC_WORKERS 128
#define MAX_BATCH_THREADS 64

// Declare bools with PAD_BOOL so they can't share a 4-byte space with other
// bools, chars or shorts. This prevents adjacent bools set concurrently in
// different threads (albeit very unlikely) from interfering with each other.
// Add others (e.g. PAD_UINT8, PAD_UINT16 ...) as needed.
#define PGLUE(a, b) a##b
#define PBOOL(line) bool PGLUE(pad_, line)[3]; bool
#define PAD_BOOL PBOOL(__LINE__)

typedef struct as_config_s {

<<<<<<< HEAD
	/* Global service configuration */
	uid_t				uid;
	gid_t				gid;
	char				*pidfile;
	bool				run_as_daemon;

	/* A unique instance ID: Either HW inspired, or Cluster Group/Node ID */
	cf_node				self_node;
	uint16_t			cluster_mode;
	cf_node				hw_self_node; // Cache the HW value self-node value, for various uses.

	/* IP address */
	char				*node_ip;

	/* Heartbeat system */
	hb_mode_enum		hb_mode;
	hb_protocol_enum	hb_protocol;
	char				*hb_addr;
	char 				*hb_init_addr;
	int					hb_port;
	int					hb_init_port;
	char				*hb_mesh_seed_addrs[AS_CLUSTER_SZ];
	int					hb_mesh_seed_ports[AS_CLUSTER_SZ];
	char				*hb_tx_addr;
	// Address advertised for receiving [mesh only] heartbeats:
	// Computed starting with "heartbeat.address" (g_config.hb_addr),
	// and set to a real IP address (g_config.node_ip) if that is "any",
	// and finally overriden by "heartbeat.interface-address" (g_config.hb_tx_addr), if set.
	char				*hb_addr_to_use;
	uint32_t			hb_interval;
	uint32_t			hb_timeout;
	unsigned char		hb_mcast_ttl;
	uint32_t			hb_mesh_rw_retry_timeout;

	uint64_t			start_ms; // filled with the start time of the server

	/* tuning parameters */
	int					n_migrate_threads;
	int					n_info_threads;
	int					n_batch_index_threads;
	int					n_batch_threads;

	/* Query tunables */
	uint32_t			query_threads;
	uint32_t			query_worker_threads;
	uint32_t			query_priority;
	uint64_t			query_sleep_us;
	uint32_t			query_bsize;
	bool				query_in_transaction_thr;
	uint64_t			query_buf_size;
	uint32_t			query_threshold;
	uint64_t			query_rec_count_bound;
	bool				query_req_in_query_thread;
	uint32_t			query_req_max_inflight;
	uint32_t			query_bufpool_size;
	uint32_t			query_short_q_max_size;
	uint32_t			query_long_q_max_size;
	uint64_t			query_untracked_time_ms;

	int					n_transaction_queues;
	int					n_transaction_threads_per_queue;
	int					n_service_threads;
	int					n_fabric_workers;
	bool				use_queue_per_device;
	bool				allow_inline_transactions;

	/* max client file descriptors */
	int					n_proto_fd_max;

	/* after this many milliseconds, connections are aborted unless transaction is in progress */
	int					proto_fd_idle_ms;

	/* sleep this many millisecond before retrying for all the blocked query */
	int					proto_slow_netio_sleep_ms;

	/* The TCP port for the fabric */
	int					fabric_port;

	/* Fabric TCP socket keepalive parameters */
	bool				fabric_keepalive_enabled;
	int					fabric_keepalive_time;
	int					fabric_keepalive_intvl;
	int					fabric_keepalive_probes;

	/* The TCP port for the info socket */
	int					info_port;

	/* The TCP socket for the listener */
	cf_socket_cfg		socket;

	/* The TCP socket for the listener on 127.0.0.1 */
	/* (Only opened if the main service socket is not already listening on 0.0.0.0 or 127.0.0.1.) */
	cf_socket_cfg		localhost_socket;

	/* The port to listen on for XDR compatibility, typically 3004. */
	cf_socket_cfg		xdr_socket;

	const char			*external_address; // hostname that clients will connect on
	bool				is_external_address_virtual;
	char				*alternate_address; // alternate service address (could be DNS)
	char				*network_interface_name; // network_interface_name to use on this machine for generating the IP addresses

	/* Whether or not a socket can be reused (SO_REUSEADDR) */
	bool				socket_reuse_addr;

	/* Consensus algorithm runtime data */
	as_paxos			*paxos;

	/*
	 * heartbeat: takes the lock and fills in this structure
	 * paxos: read only uses it for detecting changes
	 */
	cf_node				hb_paxos_succ_list_index[AS_CLUSTER_SZ];
	cf_node				hb_paxos_succ_list[AS_CLUSTER_SZ][AS_CLUSTER_SZ];
	pthread_mutex_t		hb_paxos_lock;

	/* System Metadata module state */
	as_smd_t			*smd;

	/* a global generation count on all partition state changes */
	cf_atomic_int		partition_generation;

	/* The transaction queues */
	uint32_t			transactionq_current;
	cf_queue			*transactionq_a[MAX_TRANSACTION_QUEUES];

	/* object lock structure */
	olock				*record_locks;

	/* global configuration for how often to print 'ticker' info to the log - 0 is no ticker */
	uint32_t			ticker_interval;

	// whether to collect microbenchmarks
	bool				microbenchmarks;

	// whether to collect storage benchmarks
	bool				storage_benchmarks;
	
	// whether to collect ldt benchmarks
	bool				ldt_benchmarks;

	// whether memory accounting is enabled
	bool				memory_accounting;

	// whether ASMalloc integration is enabled
	bool				asmalloc_enabled;

	// whether to log information about existing "msg" objects and queues
	bool				fabric_dump_msgs;

	// maximum number of "msg" objects permitted per type
	int64_t				max_msgs_per_type;

	// the common work directory cache
	char				*work_directory;

	/*
	**  TUNING PARAMETERS
	*/

	/* global timeout configuration */
	uint32_t			transaction_retry_ms;
	// max time (ns) in the system before we kick the request out forever
	uint64_t			transaction_max_ns;
	// transaction pending limit - number of pending transactions ON A SINGLE RECORD (0 means no limit)
	uint32_t			transaction_pending_limit;
	/* transaction_repeatable_read flag defines whether a read should attempt to get all duplicate values before returning */
	bool				transaction_repeatable_read;
	/* disable generation checking */
	bool				generation_disable;
	bool				write_duplicate_resolution_disable;
	/* respond client on master completion */
	bool				respond_client_on_master_completion;
	// replication is queued and sent
	bool				replication_fire_and_forget;
	/* enables node snubbing - this code caused a Paxos issue in the past */
	bool				snub_nodes;

	uint32_t			scan_max_active;			// maximum number of active scans allowed
	uint32_t			scan_max_done;				// maximum number of finished scans kept for monitoring
	uint32_t			scan_max_udf_transactions;	// maximum number of active transactions per UDF background scan
	uint32_t			scan_threads;				// size of scan thread pool

	// maximum count of database requests in a single batch
	uint32_t			batch_max_requests;
	// maximum number of buffers allowed in a buffer queue at any one time.  Fail batch if full.
	uint32_t			batch_max_buffers_per_queue;
	// maximum number of buffers allowed in buffer pool at any one time.
	uint32_t			batch_max_unused_buffers;
	// number of records between an enforced context switch - thus 1 is very low priority, 1000000 would be very high
	uint32_t			batch_priority;  // Used by old batch functionality only.

	// nsup (expiration and eviction) tuning parameters
	uint32_t			nsup_delete_sleep; // sleep this many microseconds between generating delete transactions, default 0
	uint32_t			nsup_period;
	bool				nsup_startup_evict;

	/* tuning parameter for how often to run retransmit checks for paxos */
	uint32_t			paxos_retransmit_period;
	/* parameter that let the cluster run under lower replication factor for less than 1 */
	uint32_t			paxos_single_replica_limit; // cluster size at which, and below, the cluster will run with repl factor 1
	/* Maximum size of cluster allowed to be formed. */
	uint64_t			paxos_max_cluster_size;
	/* Currently-active Paxos protocol version. */
	paxos_protocol_enum	paxos_protocol;
	/* Currently-active Paxos recovery policy. */
	paxos_recovery_policy_enum	paxos_recovery_policy;

	// For receiver-side migration flow control:
	int					migrate_max_num_incoming;
	cf_atomic_int		migrate_num_incoming;
	// For debouncing re-tansmitted migrate start messages:
	int					migrate_rx_lifetime_ms;

	// Temporary dangling prole garbage collection.
	uint32_t			prole_extra_ttl;	// seconds beyond expiry time after which we garbage collect, 0 for no garbage collection
	bool				non_master_sets_delete;	// locally delete non-master records in sets that are being emptied

	xdr_lastship_s		xdr_lastship[AS_CLUSTER_SZ];		// last XDR shipping info of other nodes
	cf_node				xdr_clmap[AS_CLUSTER_SZ];			// cluster map as known to XDR
	uint64_t			xdr_self_lastshiptime[DC_MAX_NUM];	// last XDR shipping by this node

	// configuration to put cap on amount of memory
	// all secondary index put together can take
	// this is to protect cluster. This override the
	// per namespace configured value
	uint32_t		sindex_builder_threads;   // Secondary index builder thread pool size
	uint64_t		sindex_data_max_memory;   // Maximum memory for secondary index trees
	cf_atomic64	    sindex_data_memory_used;  // Maximum memory for secondary index trees
	cf_atomic_int   sindex_gc_timedout;           // Number of time sindex gc iteration timed out waiting for partition lock
	uint64_t        sindex_gc_inactivity_dur;     // Cumulative sum of sindex GC thread inactivity.
	uint64_t        sindex_gc_activity_dur;       // Cumulative sum of sindex gc thread activity.
	uint64_t        sindex_gc_list_creation_time; // Cumulative sum of list creation phase in sindex GC
	uint64_t        sindex_gc_list_deletion_time; // Cumulative sum of list deletion phase in sindex GC
	uint64_t        sindex_gc_garbage_found;      // Amount of garbage found during list creation phase
	uint64_t        sindex_gc_garbage_cleaned;    // Amount of garbage deleted during list deletion phase
	uint64_t        sindex_gc_objects_validated;  // Cumulative sum of sindex objects validated
	bool            sindex_gc_enable_histogram;
	histogram      *_sindex_gc_validate_obj_hist; // Histogram to track time taken to validate sindex object
	histogram      *_sindex_gc_delete_obj_hist;   // Histogram to track time taken to delete sindex object by GC
	histogram      *_sindex_gc_pimd_rlock_hist;   // HIstogram to track time spent under pimd rlock by sindex GC
	histogram      *_sindex_gc_pimd_wlock_hist;   // Histogram to track time spent under pimd wlock by sindex GC

	bool                partitions_pre_reserved;  // If true query will reserve all the partitions upfront 
												  // before processing query. Default - FALSE
	cf_atomic64			query_reqs;
	cf_atomic64			query_fail;
	cf_atomic64			query_short_queue_full;
	cf_atomic64			query_long_queue_full;
	cf_atomic64			query_short_reqs;
	cf_atomic64			query_long_reqs;
	cf_atomic64			query_false_positives;
	bool				query_enable_histogram;

	// Aggregation stat
	cf_atomic64			n_aggregation;
	cf_atomic64			n_agg_success;
	cf_atomic64			n_agg_abort;
	cf_atomic64			n_agg_errs;
	cf_atomic64			agg_response_size;
	cf_atomic64			agg_num_records;

	// Lookup stat
	cf_atomic64			n_lookup;
	cf_atomic64			n_lookup_success;
	cf_atomic64			n_lookup_abort;
	cf_atomic64			n_lookup_errs;
	cf_atomic64			lookup_response_size;
	cf_atomic64			lookup_num_records;

	uint64_t			udf_runtime_max_memory; // Maximum runtime memory allowed for per UDF
	uint64_t			udf_runtime_max_gmemory; // maximum runtime memory alloed for all UDF
	cf_atomic_int		udf_runtime_gmemory_used; // Current runtime memory reserve by per UDF - BUG if global should be 64?

	// Geospatial stats
	cf_atomic_int		geo_region_query_count;		// Number of region queries
	cf_atomic_int		geo_region_query_cells;		// Number of cells used by region queries
	cf_atomic_int		geo_region_query_points;	// Number of valid points found
	cf_atomic_int		geo_region_query_falsepos;	// Number of false positives found

	/*
	** STATISTICS
	*/
	cf_atomic_int		fabric_msgs_sent;
	cf_atomic_int		fabric_msgs_rcvd;
	cf_atomic_int		fabric_msgs_selfsend;  // not included in prev send + receive
	cf_atomic_int		fabric_write_short;
	cf_atomic_int		fabric_write_medium;
	cf_atomic_int		fabric_write_long;
	cf_atomic_int		fabric_read_short;
	cf_atomic_int		fabric_read_medium;
	cf_atomic_int		fabric_read_long;
	cf_atomic_int		proto_transactions;
	cf_atomic_int		proxy_initiate; // initiated
	cf_atomic_int		ldt_proxy_initiate; // initiated
	cf_atomic_int		proxy_action;   // did it
	cf_atomic_int		proxy_retry;    // retried it
	cf_atomic_int		ldt_proxy_timeout;    // retried it
	cf_atomic_int		proxy_retry_q_full;
	cf_atomic_int		proxy_unproxy;
	cf_atomic_int		proxy_retry_same_dest;
	cf_atomic_int		proxy_retry_new_dest;
	cf_atomic_int		basic_scans_succeeded;
	cf_atomic_int		basic_scans_failed;
	cf_atomic_int		aggr_scans_succeeded;
	cf_atomic_int		aggr_scans_failed;
	cf_atomic_int		udf_bg_scans_succeeded;
	cf_atomic_int		udf_bg_scans_failed;
	cf_atomic_int		write_master;
	cf_atomic_int		write_prole;
	cf_atomic_int		read_dup_prole;
	cf_atomic_int		rw_err_dup_internal;
	cf_atomic_int		rw_err_dup_cluster_key;
	cf_atomic_int		rw_err_dup_send;
	cf_atomic_int		rw_err_write_internal;
	cf_atomic_int		rw_err_write_cluster_key;
	cf_atomic_int		rw_err_write_send;
	cf_atomic_int		rw_err_ack_internal;
	cf_atomic_int		rw_err_ack_nomatch;
	cf_atomic_int		rw_err_ack_badnode;
	cf_atomic_int		proto_connections_opened;
	cf_atomic_int		proto_connections_closed;
	cf_atomic_int		fabric_connections_opened;
	cf_atomic_int		fabric_connections_closed;
	cf_atomic_int		heartbeat_connections_opened;
	cf_atomic_int		heartbeat_connections_closed;
	cf_atomic_int		heartbeat_received_self;
	cf_atomic_int		heartbeat_received_foreign;
	cf_atomic_int		info_connections_opened;
	cf_atomic_int		info_connections_closed;
	cf_atomic_int		n_waiting_transactions;
	cf_atomic_int		global_record_ref_count;
	cf_atomic_int		global_record_lock_count;
	cf_atomic_int		global_tree_count;
	cf_atomic_int		write_req_object_count;
	cf_atomic_int		nsup_tree_count;
	cf_atomic_int		nsup_subtree_count;
	cf_atomic_int		scan_tree_count;
	cf_atomic_int		dup_tree_count;
	cf_atomic_int		wprocess_tree_count;
	cf_atomic_int		migrx_tree_count;
	cf_atomic_int		migtx_tree_count;
	cf_atomic_int		ssdr_tree_count;
	cf_atomic_int		ssdw_tree_count;
	cf_atomic_int		rw_tree_count;
	cf_atomic_int		reaper_count;

	cf_atomic_int		batch_index_initiate;
	cf_atomic_int		batch_index_complete;
	cf_atomic_int		batch_index_timeout;
	cf_atomic_int		batch_index_errors;
	cf_atomic_int		batch_index_huge_buffers;
	cf_atomic_int		batch_index_created_buffers;
	cf_atomic_int		batch_index_destroyed_buffers;

	cf_atomic_int		batch_initiate;
	cf_atomic_int		batch_tree_count;
	cf_atomic_int		batch_timeout;
	cf_atomic_int		batch_errors;

	cf_hist_track *		rt_hist; // histogram that tracks read performance
	cf_hist_track *		ut_hist; // histogram that tracks udf performance
	cf_hist_track *		wt_hist; // histogram that tracks write performance
	cf_hist_track *		px_hist; // histogram that tracks proxy performance
	cf_hist_track *		q_hist;  // histogram that tracks query performance
	cf_hist_track *		q_rcnt_hist;  // histogram that tracks query row count

	uint32_t			hist_track_back; // total time span in seconds over which to cache data
	uint32_t			hist_track_slice; // period in seconds at which to cache histogram data
	char *				hist_track_thresholds; // comma-separated bucket (ms) values to track

	histogram *			rt_cleanup_hist; // histogram around as_storage_record_close and as_record_done
	histogram *			rt_net_hist; // histogram around the network send on reads
	histogram *			wt_net_hist; // histogram around the network send on writes
	histogram *			rt_storage_read_hist; // histogram taken from after opening the device to after reading from device
	histogram *			rt_storage_open_hist; // histogram around as_storage_record_open
	histogram *			rt_tree_hist; // histogram from rw_complete to fetching record from rb tree
	histogram *			rt_internal_hist; // read histogram from internal to rw_complete
	histogram *			wt_internal_hist; // write histogram from internal to either send to prole or return to client (if no replication)
	histogram *			rt_start_hist; // read histogram from read_start to internal
	histogram *			wt_start_hist; // write histogram from write_start to internal
	histogram *			rt_q_process_hist; // histogram from transaction off q to read_start
	histogram *			wt_q_process_hist; // histogram from transaction off q to write_start
	histogram *			q_wait_hist; // histogram taken right after transaction is plucked off the q
	histogram *			demarshal_hist; // histogram around demarshal loop only
	histogram *			wt_master_wait_prole_hist; // histogram of time spent on master between sending rw and ack
	histogram *			wt_prole_hist; // histogram that tracks write replication performance (in fabric)
	histogram *			rt_resolve_hist; // histogram that tracks duplicate resolution after receiving all messages from other nodes
	histogram *			wt_resolve_hist; // histogram that tracks duplicate resolution after receiving all messages from other nodes
	histogram *			rt_resolve_wait_hist; // histogram that tracks the time the master waits for other nodes to complete duplicate resolution on reads
	histogram *			wt_resolve_wait_hist; // histogram that tracks the time the master waits for other nodes to complete duplicate resolution on writes
	histogram *			error_hist;  // histogram of error requests only
	histogram *			batch_index_reads_hist;        // New batch index protocol latency histogram.
	histogram *			batch_q_process_hist; // Old batch direct protocol latency histogram.
	histogram *			info_q_wait_hist;  // histogram of time info transaction spends on info q
	histogram *			info_post_lock_hist; // histogram of time spent processing the Info command under the mutex before sending the response on the network
	histogram *			info_fulfill_hist; // histogram of time spent to fulfill info request after taking it off the info q

	histogram *			write_storage_close_hist; // histogram of time spent around record_storage close on a write path
	histogram *			write_sindex_hist; // secondary index latency histogram
	histogram *			prole_fabric_send_hist; // histogram of time spent for prole fabric getting queued

#ifdef HISTOGRAM_OBJECT_LATENCY
	// these track read latencies of different size databuckets
	histogram *			read0_hist;
	histogram *			read1_hist;
	histogram *			read2_hist;
	histogram *			read3_hist;
	histogram *			read4_hist;
	histogram *			read5_hist;
	histogram *			read6_hist;
	histogram *			read7_hist;
	histogram *			read8_hist;
	histogram *			read9_hist;
#endif

	// LDT related histogram
	histogram *			ldt_multiop_prole_hist;   // histogram that tracks LDT multi op replication performance (in fabric)
	histogram *			ldt_update_record_cnt_hist; // histogram that tracks number of records written (write/update)
                                             // by LDT UDF execluding parent record
	histogram *			ldt_io_record_cnt_hist; // histogram that tracks number of records opened (write/update)
                                             // by LDT UDF execluding parent record
	histogram *			ldt_update_io_bytes_hist;   // histogram that tracks number bytes written by LDT every transaction
	histogram * 		ldt_hist;            // histogram that tracks ldt performance

	cf_atomic_int		stat_read_reqs;
	cf_atomic_int		stat_read_reqs_xdr;
	cf_atomic_int		stat_read_success;
	cf_atomic_int		stat_read_errs_notfound;
	cf_atomic_int		stat_read_errs_other;

	cf_atomic_int		stat_write_reqs;
	cf_atomic_int		stat_write_reqs_xdr;
	cf_atomic_int		stat_write_success;
	cf_atomic_int		stat_write_errs; // deprecated
	cf_atomic_int		stat_write_errs_notfound;
	cf_atomic_int		stat_write_errs_other;
	cf_atomic_int		stat_write_latency_gt50;
	cf_atomic_int		stat_write_latency_gt100;
	cf_atomic_int		stat_write_latency_gt250;

	cf_atomic_int		stat_delete_success;
	cf_atomic_int		stat_rw_timeout;

	cf_atomic_int		stat_compressed_pkts_received;

	cf_atomic_int		stat_proxy_reqs;
	cf_atomic_int		stat_proxy_reqs_xdr;
	cf_atomic_int		stat_proxy_success;
	cf_atomic_int		stat_proxy_errs;
	cf_atomic_int		stat_proxy_retransmits;
	cf_atomic_int		stat_proxy_redirect;

	// When a Prole Write fails, it returns a CLUSTER_KEY_MISMATCH error to the
	// master, who then re-queues the transaction to be performed again.
	// There are two cases: One for Duplicate transactions and one for RW trans.
	cf_atomic_int		stat_cluster_key_err_ack_dup_trans_reenqueue;

	cf_atomic_int		stat_expired_objects;
	cf_atomic_int		stat_evicted_objects;
	cf_atomic_int		stat_deleted_set_objects;
	cf_atomic_int		stat_evicted_objects_time;
	cf_atomic_int		stat_zero_bin_records;
	cf_atomic_int		stat_nsup_deletes_not_shipped;

	cf_atomic_int		err_tsvc_requests;
	cf_atomic_int		err_tsvc_requests_timeout;
	cf_atomic_int		err_out_of_space;
	cf_atomic_int		err_duplicate_proxy_request;
	cf_atomic_int		err_rw_request_not_found;
	cf_atomic_int		err_rw_cant_put_unique;
	cf_atomic_int		err_rw_pending_limit;

	cf_atomic_int		err_replica_null_node;
	cf_atomic_int		err_replica_non_null_node;
	cf_atomic_int		err_sync_copy_null_master;

	cf_atomic_int		err_storage_queue_full;
	cf_atomic_int		err_storage_defrag_corrupt_record;

	cf_atomic_int		err_write_fail_unknown;
	cf_atomic_int		err_write_fail_key_exists;
	cf_atomic_int		err_write_fail_generation;
	cf_atomic_int		err_write_fail_bin_exists;
	cf_atomic_int		err_write_fail_parameter;
	cf_atomic_int		err_write_fail_prole_unknown;
	cf_atomic_int		err_write_fail_prole_generation;
	cf_atomic_int		err_write_fail_not_found;
	cf_atomic_int		err_write_fail_incompatible_type;
	cf_atomic_int		err_write_fail_prole_delete;
	cf_atomic_int		err_write_fail_key_mismatch;
	cf_atomic_int		err_write_fail_record_too_big;
	cf_atomic_int		err_write_fail_bin_name;
	cf_atomic_int		err_write_fail_bin_not_found;
	cf_atomic_int		err_write_fail_forbidden;

	cf_atomic_int		stat_duplicate_operation;

	//stats for UDF read - write operation.
	cf_atomic_int		udf_read_reqs;
	cf_atomic_int		udf_read_success;
	cf_atomic_int		udf_read_errs_other;

	cf_atomic_int		udf_write_reqs;
	cf_atomic_int		udf_write_success;
	cf_atomic_int		udf_write_errs_other;

	cf_atomic_int		udf_delete_reqs;
	cf_atomic_int		udf_delete_success;
	cf_atomic_int		udf_delete_errs_other;

	cf_atomic_int		udf_lua_errs;

	cf_atomic_int		udf_scan_rec_reqs;
	cf_atomic_int		udf_query_rec_reqs;
	cf_atomic_int		udf_replica_writes;

	// For Lua Garbage Collection, we want to track three things:
	// (1) The number of times we were below the GC threshold
	// (2) The number of times we performed "Light GC" (step-wise gc)
	// (3) The number of times we performed "Heavy GC" (full gc)
	// Currently, however, there is no direct connection between the g_config
	// object and the mod-lua world, so we will need to use some other
	// mechanism to fill in these stats.  They are inactive for now.
	// (May 19, 2014 tjl)
	// cf_atomic_int	stat_lua_gc_delay;
	// cf_atomic_int	stat_lua_gc_step;
	// cf_atomic_int	stat_lua_gc_full;

	/* Namespaces */
	uint32_t			n_namespaces;
	struct as_namespace_s * namespaces[AS_NAMESPACE_SZ];
=======
	// The order here matches that in the configuration parser's enum,
	// cfg_case_id. This is for organizational sanity.

	//--------------------------------------------
	// service context.
	//

	// Normally visible, in canonical configuration file order:

	uid_t			uid;
	gid_t			gid;
	uint32_t		paxos_single_replica_limit; // cluster size at which, and below, the cluster will run with replication factor 1
	char*			pidfile;
	int				n_service_threads;
	int				n_transaction_queues;
	int				n_transaction_threads_per_queue;
	int				n_proto_fd_max;

	// Normally hidden:

	PAD_BOOL		allow_inline_transactions;
	int				n_batch_threads;
	uint32_t		batch_max_buffers_per_queue; // maximum number of buffers allowed in a buffer queue at any one time, fail batch if full
	uint32_t		batch_max_requests; // maximum count of database requests in a single batch
	uint32_t		batch_max_unused_buffers; // maximum number of buffers allowed in buffer pool at any one time
	uint32_t		batch_priority; // number of records between an enforced context switch, used by old batch only
	int				n_batch_index_threads;
	PAD_BOOL		svc_benchmarks_enabled;
	PAD_BOOL		info_hist_enabled;
	int				n_fabric_workers;
	PAD_BOOL		generation_disable;
	uint32_t		hist_track_back; // total time span in seconds over which to cache data
	uint32_t		hist_track_slice; // period in seconds at which to cache histogram data
	char*			hist_track_thresholds; // comma-separated bucket (ms) values to track
	int				n_info_threads;
	PAD_BOOL		ldt_benchmarks;
	// Note - log-local-time affects a global in cf_fault.c, so can't be here.
	int				migrate_max_num_incoming;
	int				migrate_rx_lifetime_ms; // for debouncing re-tansmitted migrate start messages
	int				n_migrate_threads;
	uint32_t		nsup_delete_sleep; // sleep this many microseconds between generating delete transactions, default 0
	uint32_t		nsup_period;
	PAD_BOOL		nsup_startup_evict;
	uint64_t		paxos_max_cluster_size;
	paxos_protocol_enum paxos_protocol;
	paxos_recovery_policy_enum paxos_recovery_policy;
	uint32_t		paxos_retransmit_period;
	int				proto_fd_idle_ms; // after this many milliseconds, connections are aborted unless transaction is in progress
	int				proto_slow_netio_sleep_ms; // dynamic only
	uint32_t		query_bsize;
	uint64_t		query_buf_size; // dynamic only
	uint32_t		query_bufpool_size;
	PAD_BOOL		query_in_transaction_thr;
	uint32_t		query_long_q_max_size;
	PAD_BOOL		query_enable_histogram;
	PAD_BOOL		partitions_pre_reserved; // query will reserve all partitions up front
	uint32_t		query_priority;
	uint64_t		query_sleep_us;
	uint64_t		query_rec_count_bound;
	PAD_BOOL		query_req_in_query_thread;
	uint32_t		query_req_max_inflight;
	uint32_t		query_short_q_max_size;
	uint32_t		query_threads;
	uint32_t		query_threshold;
	uint64_t		query_untracked_time_ms;
	uint32_t		query_worker_threads;
	PAD_BOOL		respond_client_on_master_completion;
	PAD_BOOL		run_as_daemon;
	uint32_t		scan_max_active; // maximum number of active scans allowed
	uint32_t		scan_max_done; // maximum number of finished scans kept for monitoring
	uint32_t		scan_max_udf_transactions; // maximum number of active transactions per UDF background scan
	uint32_t		scan_threads; // size of scan thread pool
	uint32_t		sindex_builder_threads; // secondary index builder thread pool size
	uint64_t		sindex_data_max_memory; // maximum memory for secondary index trees
	PAD_BOOL		sindex_gc_enable_histogram; // dynamic only
	PAD_BOOL		snub_nodes;
	uint32_t		ticker_interval;
	uint64_t		transaction_max_ns;
	uint32_t		transaction_pending_limit; // 0 means no limit
	PAD_BOOL		transaction_repeatable_read;
	uint32_t		transaction_retry_ms;
	PAD_BOOL		use_queue_per_device;
	char*			work_directory;
	PAD_BOOL		write_duplicate_resolution_disable;

	// For special debugging or bug-related repair:

	PAD_BOOL		asmalloc_enabled; // whether ASMalloc integration is enabled
	PAD_BOOL		fabric_dump_msgs; // whether to log information about existing "msg" objects and queues
	int64_t			max_msgs_per_type; // maximum number of "msg" objects permitted per type
	PAD_BOOL		memory_accounting; // whether memory accounting is enabled
	uint32_t		prole_extra_ttl; // seconds beyond expiry time after which we garbage collect, 0 for no garbage collection
	PAD_BOOL		non_master_sets_delete;	// dynamic only - locally delete non-master records in sets that are being emptied

	//--------------------------------------------
	// network::service context.
	//

	// Normally visible, in canonical configuration file order:

	cf_socket_cfg	socket;
	cf_socket_cfg	localhost_socket; // for listener on 127.0.0.1, only opened if main socket not already listening on 0.0.0.0 or 127.0.0.1

	// Normally hidden:

	char*			external_address; // host name that clients will connect on
	PAD_BOOL		is_external_address_virtual;
	char*			alternate_address; // alternate service address (could be DNS)
	char*			network_interface_name; // network_interface_name to use on this machine for generating the IP addresses
	PAD_BOOL		socket_reuse_addr; // whether or not a socket can be reused (SO_REUSEADDR)

	//--------------------------------------------
	// network::heartbeat context.
	//

	// Normally visible, in canonical configuration file order:

	hb_mode_enum	hb_mode;
	char*			hb_addr;
	int				hb_port;
	char* 			hb_init_addr;
	int				hb_init_port;
	char*			hb_mesh_seed_addrs[AS_CLUSTER_SZ];
	int				hb_mesh_seed_ports[AS_CLUSTER_SZ];
	uint32_t		hb_interval;
	uint32_t		hb_timeout;

	// Normally hidden:

	char*			hb_tx_addr;
	uint8_t			hb_mcast_ttl;
	uint32_t		hb_mesh_rw_retry_timeout;
	hb_protocol_enum hb_protocol;

	//--------------------------------------------
	// network::fabric context.
	//

	// Normally visible, in canonical configuration file order:

	int				fabric_port;

	// Normally hidden, in canonical configuration file order:

	PAD_BOOL		fabric_keepalive_enabled;
	int				fabric_keepalive_time;
	int				fabric_keepalive_intvl;
	int				fabric_keepalive_probes;

	//--------------------------------------------
	// network::info context.
	//

	// Normally visible, in canonical configuration file order:

	int				info_port;

	//--------------------------------------------
	// Configuration sub-containers.
	//

	mod_lua_config	mod_lua;
	cluster_config_t cluster;
	as_sec_config	sec_cfg;


	//======================================================
	// Not (directly) configuration. Many should probably be
	// relocated...
	//

	// Address advertised for receiving [mesh only] heartbeats: computed
	// starting with "heartbeat.address" (g_config.hb_addr), and set to a real
	// IP address (g_config.node_ip) if that is "any", and finally overriden by
	// "heartbeat.interface-address" (g_config.hb_tx_addr), if set.
	char*			hb_addr_to_use;
>>>>>>> 4840be2b

	// heartbeat: takes the lock and fills in this structure
	// paxos: read only uses it for detecting changes
	cf_node			hb_paxos_succ_list_index[AS_CLUSTER_SZ];
	cf_node			hb_paxos_succ_list[AS_CLUSTER_SZ][AS_CLUSTER_SZ];
	pthread_mutex_t	hb_paxos_lock;

	// Cluster-config related.
	cf_node			self_node; // unique instance ID either HW inspired or cluster group/node ID
	uint16_t		cluster_mode;
	cf_node			hw_self_node; // cache the HW value self-node value, for various uses
	char*			node_ip;

	// Global variables that just shouldn't be here.
	cf_socket_cfg	xdr_socket; // the port to listen on for XDR compatibility, typically 3004
	cf_node			xdr_clmap[AS_CLUSTER_SZ]; // cluster map as known to XDR
	xdr_lastship_s	xdr_lastship[AS_CLUSTER_SZ]; // last XDR shipping info of other nodes
	uint64_t		xdr_self_lastshiptime[DC_MAX_NUM]; // last XDR shipping by this node

	cf_atomic64	    sindex_data_memory_used;

	// Namespaces.
	struct as_namespace_s* namespaces[AS_NAMESPACE_SZ];
	uint32_t		n_namespaces;

	// To speed up transaction enqueue's determination of data-in-memory:
	uint32_t		n_namespaces_in_memory;
	uint32_t		n_namespaces_not_in_memory;

} as_config;


//==========================================================
// Public API.
//

as_config* as_config_init(const char* config_file);
void as_config_post_process(as_config* c, const char* config_file);

extern as_config g_config;
extern xdr_config g_xcfg;<|MERGE_RESOLUTION|>--- conflicted
+++ resolved
@@ -72,540 +72,6 @@
 
 typedef struct as_config_s {
 
-<<<<<<< HEAD
-	/* Global service configuration */
-	uid_t				uid;
-	gid_t				gid;
-	char				*pidfile;
-	bool				run_as_daemon;
-
-	/* A unique instance ID: Either HW inspired, or Cluster Group/Node ID */
-	cf_node				self_node;
-	uint16_t			cluster_mode;
-	cf_node				hw_self_node; // Cache the HW value self-node value, for various uses.
-
-	/* IP address */
-	char				*node_ip;
-
-	/* Heartbeat system */
-	hb_mode_enum		hb_mode;
-	hb_protocol_enum	hb_protocol;
-	char				*hb_addr;
-	char 				*hb_init_addr;
-	int					hb_port;
-	int					hb_init_port;
-	char				*hb_mesh_seed_addrs[AS_CLUSTER_SZ];
-	int					hb_mesh_seed_ports[AS_CLUSTER_SZ];
-	char				*hb_tx_addr;
-	// Address advertised for receiving [mesh only] heartbeats:
-	// Computed starting with "heartbeat.address" (g_config.hb_addr),
-	// and set to a real IP address (g_config.node_ip) if that is "any",
-	// and finally overriden by "heartbeat.interface-address" (g_config.hb_tx_addr), if set.
-	char				*hb_addr_to_use;
-	uint32_t			hb_interval;
-	uint32_t			hb_timeout;
-	unsigned char		hb_mcast_ttl;
-	uint32_t			hb_mesh_rw_retry_timeout;
-
-	uint64_t			start_ms; // filled with the start time of the server
-
-	/* tuning parameters */
-	int					n_migrate_threads;
-	int					n_info_threads;
-	int					n_batch_index_threads;
-	int					n_batch_threads;
-
-	/* Query tunables */
-	uint32_t			query_threads;
-	uint32_t			query_worker_threads;
-	uint32_t			query_priority;
-	uint64_t			query_sleep_us;
-	uint32_t			query_bsize;
-	bool				query_in_transaction_thr;
-	uint64_t			query_buf_size;
-	uint32_t			query_threshold;
-	uint64_t			query_rec_count_bound;
-	bool				query_req_in_query_thread;
-	uint32_t			query_req_max_inflight;
-	uint32_t			query_bufpool_size;
-	uint32_t			query_short_q_max_size;
-	uint32_t			query_long_q_max_size;
-	uint64_t			query_untracked_time_ms;
-
-	int					n_transaction_queues;
-	int					n_transaction_threads_per_queue;
-	int					n_service_threads;
-	int					n_fabric_workers;
-	bool				use_queue_per_device;
-	bool				allow_inline_transactions;
-
-	/* max client file descriptors */
-	int					n_proto_fd_max;
-
-	/* after this many milliseconds, connections are aborted unless transaction is in progress */
-	int					proto_fd_idle_ms;
-
-	/* sleep this many millisecond before retrying for all the blocked query */
-	int					proto_slow_netio_sleep_ms;
-
-	/* The TCP port for the fabric */
-	int					fabric_port;
-
-	/* Fabric TCP socket keepalive parameters */
-	bool				fabric_keepalive_enabled;
-	int					fabric_keepalive_time;
-	int					fabric_keepalive_intvl;
-	int					fabric_keepalive_probes;
-
-	/* The TCP port for the info socket */
-	int					info_port;
-
-	/* The TCP socket for the listener */
-	cf_socket_cfg		socket;
-
-	/* The TCP socket for the listener on 127.0.0.1 */
-	/* (Only opened if the main service socket is not already listening on 0.0.0.0 or 127.0.0.1.) */
-	cf_socket_cfg		localhost_socket;
-
-	/* The port to listen on for XDR compatibility, typically 3004. */
-	cf_socket_cfg		xdr_socket;
-
-	const char			*external_address; // hostname that clients will connect on
-	bool				is_external_address_virtual;
-	char				*alternate_address; // alternate service address (could be DNS)
-	char				*network_interface_name; // network_interface_name to use on this machine for generating the IP addresses
-
-	/* Whether or not a socket can be reused (SO_REUSEADDR) */
-	bool				socket_reuse_addr;
-
-	/* Consensus algorithm runtime data */
-	as_paxos			*paxos;
-
-	/*
-	 * heartbeat: takes the lock and fills in this structure
-	 * paxos: read only uses it for detecting changes
-	 */
-	cf_node				hb_paxos_succ_list_index[AS_CLUSTER_SZ];
-	cf_node				hb_paxos_succ_list[AS_CLUSTER_SZ][AS_CLUSTER_SZ];
-	pthread_mutex_t		hb_paxos_lock;
-
-	/* System Metadata module state */
-	as_smd_t			*smd;
-
-	/* a global generation count on all partition state changes */
-	cf_atomic_int		partition_generation;
-
-	/* The transaction queues */
-	uint32_t			transactionq_current;
-	cf_queue			*transactionq_a[MAX_TRANSACTION_QUEUES];
-
-	/* object lock structure */
-	olock				*record_locks;
-
-	/* global configuration for how often to print 'ticker' info to the log - 0 is no ticker */
-	uint32_t			ticker_interval;
-
-	// whether to collect microbenchmarks
-	bool				microbenchmarks;
-
-	// whether to collect storage benchmarks
-	bool				storage_benchmarks;
-	
-	// whether to collect ldt benchmarks
-	bool				ldt_benchmarks;
-
-	// whether memory accounting is enabled
-	bool				memory_accounting;
-
-	// whether ASMalloc integration is enabled
-	bool				asmalloc_enabled;
-
-	// whether to log information about existing "msg" objects and queues
-	bool				fabric_dump_msgs;
-
-	// maximum number of "msg" objects permitted per type
-	int64_t				max_msgs_per_type;
-
-	// the common work directory cache
-	char				*work_directory;
-
-	/*
-	**  TUNING PARAMETERS
-	*/
-
-	/* global timeout configuration */
-	uint32_t			transaction_retry_ms;
-	// max time (ns) in the system before we kick the request out forever
-	uint64_t			transaction_max_ns;
-	// transaction pending limit - number of pending transactions ON A SINGLE RECORD (0 means no limit)
-	uint32_t			transaction_pending_limit;
-	/* transaction_repeatable_read flag defines whether a read should attempt to get all duplicate values before returning */
-	bool				transaction_repeatable_read;
-	/* disable generation checking */
-	bool				generation_disable;
-	bool				write_duplicate_resolution_disable;
-	/* respond client on master completion */
-	bool				respond_client_on_master_completion;
-	// replication is queued and sent
-	bool				replication_fire_and_forget;
-	/* enables node snubbing - this code caused a Paxos issue in the past */
-	bool				snub_nodes;
-
-	uint32_t			scan_max_active;			// maximum number of active scans allowed
-	uint32_t			scan_max_done;				// maximum number of finished scans kept for monitoring
-	uint32_t			scan_max_udf_transactions;	// maximum number of active transactions per UDF background scan
-	uint32_t			scan_threads;				// size of scan thread pool
-
-	// maximum count of database requests in a single batch
-	uint32_t			batch_max_requests;
-	// maximum number of buffers allowed in a buffer queue at any one time.  Fail batch if full.
-	uint32_t			batch_max_buffers_per_queue;
-	// maximum number of buffers allowed in buffer pool at any one time.
-	uint32_t			batch_max_unused_buffers;
-	// number of records between an enforced context switch - thus 1 is very low priority, 1000000 would be very high
-	uint32_t			batch_priority;  // Used by old batch functionality only.
-
-	// nsup (expiration and eviction) tuning parameters
-	uint32_t			nsup_delete_sleep; // sleep this many microseconds between generating delete transactions, default 0
-	uint32_t			nsup_period;
-	bool				nsup_startup_evict;
-
-	/* tuning parameter for how often to run retransmit checks for paxos */
-	uint32_t			paxos_retransmit_period;
-	/* parameter that let the cluster run under lower replication factor for less than 1 */
-	uint32_t			paxos_single_replica_limit; // cluster size at which, and below, the cluster will run with repl factor 1
-	/* Maximum size of cluster allowed to be formed. */
-	uint64_t			paxos_max_cluster_size;
-	/* Currently-active Paxos protocol version. */
-	paxos_protocol_enum	paxos_protocol;
-	/* Currently-active Paxos recovery policy. */
-	paxos_recovery_policy_enum	paxos_recovery_policy;
-
-	// For receiver-side migration flow control:
-	int					migrate_max_num_incoming;
-	cf_atomic_int		migrate_num_incoming;
-	// For debouncing re-tansmitted migrate start messages:
-	int					migrate_rx_lifetime_ms;
-
-	// Temporary dangling prole garbage collection.
-	uint32_t			prole_extra_ttl;	// seconds beyond expiry time after which we garbage collect, 0 for no garbage collection
-	bool				non_master_sets_delete;	// locally delete non-master records in sets that are being emptied
-
-	xdr_lastship_s		xdr_lastship[AS_CLUSTER_SZ];		// last XDR shipping info of other nodes
-	cf_node				xdr_clmap[AS_CLUSTER_SZ];			// cluster map as known to XDR
-	uint64_t			xdr_self_lastshiptime[DC_MAX_NUM];	// last XDR shipping by this node
-
-	// configuration to put cap on amount of memory
-	// all secondary index put together can take
-	// this is to protect cluster. This override the
-	// per namespace configured value
-	uint32_t		sindex_builder_threads;   // Secondary index builder thread pool size
-	uint64_t		sindex_data_max_memory;   // Maximum memory for secondary index trees
-	cf_atomic64	    sindex_data_memory_used;  // Maximum memory for secondary index trees
-	cf_atomic_int   sindex_gc_timedout;           // Number of time sindex gc iteration timed out waiting for partition lock
-	uint64_t        sindex_gc_inactivity_dur;     // Cumulative sum of sindex GC thread inactivity.
-	uint64_t        sindex_gc_activity_dur;       // Cumulative sum of sindex gc thread activity.
-	uint64_t        sindex_gc_list_creation_time; // Cumulative sum of list creation phase in sindex GC
-	uint64_t        sindex_gc_list_deletion_time; // Cumulative sum of list deletion phase in sindex GC
-	uint64_t        sindex_gc_garbage_found;      // Amount of garbage found during list creation phase
-	uint64_t        sindex_gc_garbage_cleaned;    // Amount of garbage deleted during list deletion phase
-	uint64_t        sindex_gc_objects_validated;  // Cumulative sum of sindex objects validated
-	bool            sindex_gc_enable_histogram;
-	histogram      *_sindex_gc_validate_obj_hist; // Histogram to track time taken to validate sindex object
-	histogram      *_sindex_gc_delete_obj_hist;   // Histogram to track time taken to delete sindex object by GC
-	histogram      *_sindex_gc_pimd_rlock_hist;   // HIstogram to track time spent under pimd rlock by sindex GC
-	histogram      *_sindex_gc_pimd_wlock_hist;   // Histogram to track time spent under pimd wlock by sindex GC
-
-	bool                partitions_pre_reserved;  // If true query will reserve all the partitions upfront 
-												  // before processing query. Default - FALSE
-	cf_atomic64			query_reqs;
-	cf_atomic64			query_fail;
-	cf_atomic64			query_short_queue_full;
-	cf_atomic64			query_long_queue_full;
-	cf_atomic64			query_short_reqs;
-	cf_atomic64			query_long_reqs;
-	cf_atomic64			query_false_positives;
-	bool				query_enable_histogram;
-
-	// Aggregation stat
-	cf_atomic64			n_aggregation;
-	cf_atomic64			n_agg_success;
-	cf_atomic64			n_agg_abort;
-	cf_atomic64			n_agg_errs;
-	cf_atomic64			agg_response_size;
-	cf_atomic64			agg_num_records;
-
-	// Lookup stat
-	cf_atomic64			n_lookup;
-	cf_atomic64			n_lookup_success;
-	cf_atomic64			n_lookup_abort;
-	cf_atomic64			n_lookup_errs;
-	cf_atomic64			lookup_response_size;
-	cf_atomic64			lookup_num_records;
-
-	uint64_t			udf_runtime_max_memory; // Maximum runtime memory allowed for per UDF
-	uint64_t			udf_runtime_max_gmemory; // maximum runtime memory alloed for all UDF
-	cf_atomic_int		udf_runtime_gmemory_used; // Current runtime memory reserve by per UDF - BUG if global should be 64?
-
-	// Geospatial stats
-	cf_atomic_int		geo_region_query_count;		// Number of region queries
-	cf_atomic_int		geo_region_query_cells;		// Number of cells used by region queries
-	cf_atomic_int		geo_region_query_points;	// Number of valid points found
-	cf_atomic_int		geo_region_query_falsepos;	// Number of false positives found
-
-	/*
-	** STATISTICS
-	*/
-	cf_atomic_int		fabric_msgs_sent;
-	cf_atomic_int		fabric_msgs_rcvd;
-	cf_atomic_int		fabric_msgs_selfsend;  // not included in prev send + receive
-	cf_atomic_int		fabric_write_short;
-	cf_atomic_int		fabric_write_medium;
-	cf_atomic_int		fabric_write_long;
-	cf_atomic_int		fabric_read_short;
-	cf_atomic_int		fabric_read_medium;
-	cf_atomic_int		fabric_read_long;
-	cf_atomic_int		proto_transactions;
-	cf_atomic_int		proxy_initiate; // initiated
-	cf_atomic_int		ldt_proxy_initiate; // initiated
-	cf_atomic_int		proxy_action;   // did it
-	cf_atomic_int		proxy_retry;    // retried it
-	cf_atomic_int		ldt_proxy_timeout;    // retried it
-	cf_atomic_int		proxy_retry_q_full;
-	cf_atomic_int		proxy_unproxy;
-	cf_atomic_int		proxy_retry_same_dest;
-	cf_atomic_int		proxy_retry_new_dest;
-	cf_atomic_int		basic_scans_succeeded;
-	cf_atomic_int		basic_scans_failed;
-	cf_atomic_int		aggr_scans_succeeded;
-	cf_atomic_int		aggr_scans_failed;
-	cf_atomic_int		udf_bg_scans_succeeded;
-	cf_atomic_int		udf_bg_scans_failed;
-	cf_atomic_int		write_master;
-	cf_atomic_int		write_prole;
-	cf_atomic_int		read_dup_prole;
-	cf_atomic_int		rw_err_dup_internal;
-	cf_atomic_int		rw_err_dup_cluster_key;
-	cf_atomic_int		rw_err_dup_send;
-	cf_atomic_int		rw_err_write_internal;
-	cf_atomic_int		rw_err_write_cluster_key;
-	cf_atomic_int		rw_err_write_send;
-	cf_atomic_int		rw_err_ack_internal;
-	cf_atomic_int		rw_err_ack_nomatch;
-	cf_atomic_int		rw_err_ack_badnode;
-	cf_atomic_int		proto_connections_opened;
-	cf_atomic_int		proto_connections_closed;
-	cf_atomic_int		fabric_connections_opened;
-	cf_atomic_int		fabric_connections_closed;
-	cf_atomic_int		heartbeat_connections_opened;
-	cf_atomic_int		heartbeat_connections_closed;
-	cf_atomic_int		heartbeat_received_self;
-	cf_atomic_int		heartbeat_received_foreign;
-	cf_atomic_int		info_connections_opened;
-	cf_atomic_int		info_connections_closed;
-	cf_atomic_int		n_waiting_transactions;
-	cf_atomic_int		global_record_ref_count;
-	cf_atomic_int		global_record_lock_count;
-	cf_atomic_int		global_tree_count;
-	cf_atomic_int		write_req_object_count;
-	cf_atomic_int		nsup_tree_count;
-	cf_atomic_int		nsup_subtree_count;
-	cf_atomic_int		scan_tree_count;
-	cf_atomic_int		dup_tree_count;
-	cf_atomic_int		wprocess_tree_count;
-	cf_atomic_int		migrx_tree_count;
-	cf_atomic_int		migtx_tree_count;
-	cf_atomic_int		ssdr_tree_count;
-	cf_atomic_int		ssdw_tree_count;
-	cf_atomic_int		rw_tree_count;
-	cf_atomic_int		reaper_count;
-
-	cf_atomic_int		batch_index_initiate;
-	cf_atomic_int		batch_index_complete;
-	cf_atomic_int		batch_index_timeout;
-	cf_atomic_int		batch_index_errors;
-	cf_atomic_int		batch_index_huge_buffers;
-	cf_atomic_int		batch_index_created_buffers;
-	cf_atomic_int		batch_index_destroyed_buffers;
-
-	cf_atomic_int		batch_initiate;
-	cf_atomic_int		batch_tree_count;
-	cf_atomic_int		batch_timeout;
-	cf_atomic_int		batch_errors;
-
-	cf_hist_track *		rt_hist; // histogram that tracks read performance
-	cf_hist_track *		ut_hist; // histogram that tracks udf performance
-	cf_hist_track *		wt_hist; // histogram that tracks write performance
-	cf_hist_track *		px_hist; // histogram that tracks proxy performance
-	cf_hist_track *		q_hist;  // histogram that tracks query performance
-	cf_hist_track *		q_rcnt_hist;  // histogram that tracks query row count
-
-	uint32_t			hist_track_back; // total time span in seconds over which to cache data
-	uint32_t			hist_track_slice; // period in seconds at which to cache histogram data
-	char *				hist_track_thresholds; // comma-separated bucket (ms) values to track
-
-	histogram *			rt_cleanup_hist; // histogram around as_storage_record_close and as_record_done
-	histogram *			rt_net_hist; // histogram around the network send on reads
-	histogram *			wt_net_hist; // histogram around the network send on writes
-	histogram *			rt_storage_read_hist; // histogram taken from after opening the device to after reading from device
-	histogram *			rt_storage_open_hist; // histogram around as_storage_record_open
-	histogram *			rt_tree_hist; // histogram from rw_complete to fetching record from rb tree
-	histogram *			rt_internal_hist; // read histogram from internal to rw_complete
-	histogram *			wt_internal_hist; // write histogram from internal to either send to prole or return to client (if no replication)
-	histogram *			rt_start_hist; // read histogram from read_start to internal
-	histogram *			wt_start_hist; // write histogram from write_start to internal
-	histogram *			rt_q_process_hist; // histogram from transaction off q to read_start
-	histogram *			wt_q_process_hist; // histogram from transaction off q to write_start
-	histogram *			q_wait_hist; // histogram taken right after transaction is plucked off the q
-	histogram *			demarshal_hist; // histogram around demarshal loop only
-	histogram *			wt_master_wait_prole_hist; // histogram of time spent on master between sending rw and ack
-	histogram *			wt_prole_hist; // histogram that tracks write replication performance (in fabric)
-	histogram *			rt_resolve_hist; // histogram that tracks duplicate resolution after receiving all messages from other nodes
-	histogram *			wt_resolve_hist; // histogram that tracks duplicate resolution after receiving all messages from other nodes
-	histogram *			rt_resolve_wait_hist; // histogram that tracks the time the master waits for other nodes to complete duplicate resolution on reads
-	histogram *			wt_resolve_wait_hist; // histogram that tracks the time the master waits for other nodes to complete duplicate resolution on writes
-	histogram *			error_hist;  // histogram of error requests only
-	histogram *			batch_index_reads_hist;        // New batch index protocol latency histogram.
-	histogram *			batch_q_process_hist; // Old batch direct protocol latency histogram.
-	histogram *			info_q_wait_hist;  // histogram of time info transaction spends on info q
-	histogram *			info_post_lock_hist; // histogram of time spent processing the Info command under the mutex before sending the response on the network
-	histogram *			info_fulfill_hist; // histogram of time spent to fulfill info request after taking it off the info q
-
-	histogram *			write_storage_close_hist; // histogram of time spent around record_storage close on a write path
-	histogram *			write_sindex_hist; // secondary index latency histogram
-	histogram *			prole_fabric_send_hist; // histogram of time spent for prole fabric getting queued
-
-#ifdef HISTOGRAM_OBJECT_LATENCY
-	// these track read latencies of different size databuckets
-	histogram *			read0_hist;
-	histogram *			read1_hist;
-	histogram *			read2_hist;
-	histogram *			read3_hist;
-	histogram *			read4_hist;
-	histogram *			read5_hist;
-	histogram *			read6_hist;
-	histogram *			read7_hist;
-	histogram *			read8_hist;
-	histogram *			read9_hist;
-#endif
-
-	// LDT related histogram
-	histogram *			ldt_multiop_prole_hist;   // histogram that tracks LDT multi op replication performance (in fabric)
-	histogram *			ldt_update_record_cnt_hist; // histogram that tracks number of records written (write/update)
-                                             // by LDT UDF execluding parent record
-	histogram *			ldt_io_record_cnt_hist; // histogram that tracks number of records opened (write/update)
-                                             // by LDT UDF execluding parent record
-	histogram *			ldt_update_io_bytes_hist;   // histogram that tracks number bytes written by LDT every transaction
-	histogram * 		ldt_hist;            // histogram that tracks ldt performance
-
-	cf_atomic_int		stat_read_reqs;
-	cf_atomic_int		stat_read_reqs_xdr;
-	cf_atomic_int		stat_read_success;
-	cf_atomic_int		stat_read_errs_notfound;
-	cf_atomic_int		stat_read_errs_other;
-
-	cf_atomic_int		stat_write_reqs;
-	cf_atomic_int		stat_write_reqs_xdr;
-	cf_atomic_int		stat_write_success;
-	cf_atomic_int		stat_write_errs; // deprecated
-	cf_atomic_int		stat_write_errs_notfound;
-	cf_atomic_int		stat_write_errs_other;
-	cf_atomic_int		stat_write_latency_gt50;
-	cf_atomic_int		stat_write_latency_gt100;
-	cf_atomic_int		stat_write_latency_gt250;
-
-	cf_atomic_int		stat_delete_success;
-	cf_atomic_int		stat_rw_timeout;
-
-	cf_atomic_int		stat_compressed_pkts_received;
-
-	cf_atomic_int		stat_proxy_reqs;
-	cf_atomic_int		stat_proxy_reqs_xdr;
-	cf_atomic_int		stat_proxy_success;
-	cf_atomic_int		stat_proxy_errs;
-	cf_atomic_int		stat_proxy_retransmits;
-	cf_atomic_int		stat_proxy_redirect;
-
-	// When a Prole Write fails, it returns a CLUSTER_KEY_MISMATCH error to the
-	// master, who then re-queues the transaction to be performed again.
-	// There are two cases: One for Duplicate transactions and one for RW trans.
-	cf_atomic_int		stat_cluster_key_err_ack_dup_trans_reenqueue;
-
-	cf_atomic_int		stat_expired_objects;
-	cf_atomic_int		stat_evicted_objects;
-	cf_atomic_int		stat_deleted_set_objects;
-	cf_atomic_int		stat_evicted_objects_time;
-	cf_atomic_int		stat_zero_bin_records;
-	cf_atomic_int		stat_nsup_deletes_not_shipped;
-
-	cf_atomic_int		err_tsvc_requests;
-	cf_atomic_int		err_tsvc_requests_timeout;
-	cf_atomic_int		err_out_of_space;
-	cf_atomic_int		err_duplicate_proxy_request;
-	cf_atomic_int		err_rw_request_not_found;
-	cf_atomic_int		err_rw_cant_put_unique;
-	cf_atomic_int		err_rw_pending_limit;
-
-	cf_atomic_int		err_replica_null_node;
-	cf_atomic_int		err_replica_non_null_node;
-	cf_atomic_int		err_sync_copy_null_master;
-
-	cf_atomic_int		err_storage_queue_full;
-	cf_atomic_int		err_storage_defrag_corrupt_record;
-
-	cf_atomic_int		err_write_fail_unknown;
-	cf_atomic_int		err_write_fail_key_exists;
-	cf_atomic_int		err_write_fail_generation;
-	cf_atomic_int		err_write_fail_bin_exists;
-	cf_atomic_int		err_write_fail_parameter;
-	cf_atomic_int		err_write_fail_prole_unknown;
-	cf_atomic_int		err_write_fail_prole_generation;
-	cf_atomic_int		err_write_fail_not_found;
-	cf_atomic_int		err_write_fail_incompatible_type;
-	cf_atomic_int		err_write_fail_prole_delete;
-	cf_atomic_int		err_write_fail_key_mismatch;
-	cf_atomic_int		err_write_fail_record_too_big;
-	cf_atomic_int		err_write_fail_bin_name;
-	cf_atomic_int		err_write_fail_bin_not_found;
-	cf_atomic_int		err_write_fail_forbidden;
-
-	cf_atomic_int		stat_duplicate_operation;
-
-	//stats for UDF read - write operation.
-	cf_atomic_int		udf_read_reqs;
-	cf_atomic_int		udf_read_success;
-	cf_atomic_int		udf_read_errs_other;
-
-	cf_atomic_int		udf_write_reqs;
-	cf_atomic_int		udf_write_success;
-	cf_atomic_int		udf_write_errs_other;
-
-	cf_atomic_int		udf_delete_reqs;
-	cf_atomic_int		udf_delete_success;
-	cf_atomic_int		udf_delete_errs_other;
-
-	cf_atomic_int		udf_lua_errs;
-
-	cf_atomic_int		udf_scan_rec_reqs;
-	cf_atomic_int		udf_query_rec_reqs;
-	cf_atomic_int		udf_replica_writes;
-
-	// For Lua Garbage Collection, we want to track three things:
-	// (1) The number of times we were below the GC threshold
-	// (2) The number of times we performed "Light GC" (step-wise gc)
-	// (3) The number of times we performed "Heavy GC" (full gc)
-	// Currently, however, there is no direct connection between the g_config
-	// object and the mod-lua world, so we will need to use some other
-	// mechanism to fill in these stats.  They are inactive for now.
-	// (May 19, 2014 tjl)
-	// cf_atomic_int	stat_lua_gc_delay;
-	// cf_atomic_int	stat_lua_gc_step;
-	// cf_atomic_int	stat_lua_gc_full;
-
-	/* Namespaces */
-	uint32_t			n_namespaces;
-	struct as_namespace_s * namespaces[AS_NAMESPACE_SZ];
-=======
 	// The order here matches that in the configuration parser's enum,
 	// cfg_case_id. This is for organizational sanity.
 
@@ -711,7 +177,7 @@
 
 	// Normally hidden:
 
-	char*			external_address; // host name that clients will connect on
+	const char*			external_address; // host name that clients will connect on
 	PAD_BOOL		is_external_address_virtual;
 	char*			alternate_address; // alternate service address (could be DNS)
 	char*			network_interface_name; // network_interface_name to use on this machine for generating the IP addresses
@@ -782,7 +248,6 @@
 	// IP address (g_config.node_ip) if that is "any", and finally overriden by
 	// "heartbeat.interface-address" (g_config.hb_tx_addr), if set.
 	char*			hb_addr_to_use;
->>>>>>> 4840be2b
 
 	// heartbeat: takes the lock and fills in this structure
 	// paxos: read only uses it for detecting changes
