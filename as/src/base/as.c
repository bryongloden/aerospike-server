--- conflicted
+++ resolved
@@ -409,11 +409,8 @@
 
 	cf_info(AS_AS, "initializing services...");
 
-<<<<<<< HEAD
 	as_netio_init();
-=======
 	as_security_init();			// security features
->>>>>>> 9f2fcf6b
 	as_tsvc_init();				// all transaction handling
 	as_hb_init();				// inter-node heartbeat
 	as_fabric_init();			// inter-node communications
