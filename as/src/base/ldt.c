/*
 * ldt.c
 *
 * Copyright (C) 2013-2014 Aerospike, Inc.
 *
 * Portions may be licensed to Aerospike, Inc. under one or more contributor
 * license agreements.
 *
 * This program is free software: you can redistribute it and/or modify it under
 * the terms of the GNU Affero General Public License as published by the Free
 * Software Foundation, either version 3 of the License, or (at your option) any
 * later version.
 *
 * This program is distributed in the hope that it will be useful, but WITHOUT
 * ANY WARRANTY; without even the implied warranty of MERCHANTABILITY or FITNESS
 * FOR A PARTICULAR PURPOSE. See the GNU Affero General Public License for more
 * details.
 *
 * You should have received a copy of the GNU Affero General Public License
 * along with this program.  If not, see http://www.gnu.org/licenses/
 */

/* LDT Module
 *  BASICS
 *
 *    Structure: LDT bins are the bin types which can store large or linked
 *               data. The structures as
 *
 *              +------------------------------------------------------------
 * LDT RECORD   |       LDT BIN                  |                |     .....
 *              +------------------------------------------------------------
 *                  |  |        |       |
 *           +------+  +-----+  +-----+ +-----+
 *           | ESR  |  | SUB |  | SUB | | SUB |
 *           +------+  +-----+  +-----+ +-----+
 *                      |   |            |   |
 *                +-----+   +-----+      |   |
 *                | SUB |   | SUB |      |   |
 *                +-----+   +-----+      |   |
 *                                       |   |
 *                                 +-----+   +-----+
 *                                 | SUB |   | SUB |
 *                                 +-----+   +-----+
 *
 *  There are three parts to it
 *
 *  LDT RECORD : Which is the parent record which contain LDT bin type.
 *  LDT ESR    : It is LDT existence record one corresponding to each LDT bin.
 *  LDT SUBREC : Many different LDT subrecords which linked together to
 *               implement Large(linked) data type. The structure/organization
 *               and links between these are user programmable.
 *  LDT SUB    : SUBREC + ESR are collectively called SUB
 *
 *  LDT bin type is user exposed type AS_LDT. This type of bin can only be
 *  manipulated through System User Defined Function (SDF), through specially
 *  implemented functions.
 *
 *  Three types of maps
 *
 *  Record Property Map:  RPM_*
 *  Property Map:         PM__*
 *
 *  HIDDEN BIN TO STORE METADATA INFO
 *
 *              +------------------------------------------------------------
 * LDT RECORD   | REC_LDT_CTRL_BIN type:RPM |  LDT BIN  | LDT BIN | ....
 *              +------------------------------------------------------------
 *
 *              +--------------------------------
 * LDT BIN      | list {type:PM, type:M} | .....
 *              +--------------------------------
 *
 *              +------------------------------------------------------
 * LDT SUBREC   | SUBREC_PROP_BIN type:PM | other lua specific stuff | .....
 *              +-----------------------------------------------------
 *
 *              +------------------------------------------------------
 * LDT ESR      | SUBREC_PROP_BIN type:PM | ???
 *              +-----------------------------------------------------
 *
 *
 *  Example of implementation of (Large) Linked Data Type is LSTACK/LLIST/LSET.
 *
 *  ldt_aerospike.c ldt_record.c implement as_aerospike / as_record to expose
 *  primitives which are used by LUA to implement LDT.
 *
 *  This file implements functionality which is required for handling server
 *  side functionality like maintenance / expiry / expiration / deletion /
 *  read / write / migration / duplication resolution for the aerospike
 *  records containing Large (linked) data type bins.
 *
 *
 *  Major Changes:
 *
 *   LDT is different from other data type in following ways which makes life little
 *   more fun !!! :)
 *
 *    1. They spread over multiple record, so making sure entire LDT change moves when 
 *       doing and migrations and replication. This could span multiple to-fro trip between 
 *       nodes.
 *    2. LDT are generally huge sized we need to minimize moving them as much as possible.
 *    3. Generally operation in the LDT are _NOT_ idempotent (unless user can enforce by 
 *       himself e.g unique key in Llist) ...
 *
 * Things to know
 *
 * - LDT data is organized as, parent records and subrecords (connected to form entire large data). 
 *   Partition structure will have its own tree from which the LDT subrecord will be hanging. This 
 *   is to make sure LDT record and LDT subrecord has different search space. This is avoid digest 
 *   collision between two spaces.
 *
 * - LDT Version:
 *   Each LDT has version in it which is different from the what is in the partition. This version 
 *   is per LDT, which gets regenerated every time LDT data is migrated from a partition version to 
 *   another partition version. (signifying something changed in the record). 
 *
 *   This version is embedded in the child sub record. So child subrecord digest look list <SUBD:version> 
 *   (where last 8 bytes is version). What it means is at any point in time same subrecord can exist 
 *   as different digest in the Aerospike but the one which version matching parent's version is valid 
 *   one, others are cleaned up by the background GC task. 
 *
 * - The LDT subrecord has its own digest to identify it. Following logic is used to make sure that 
 *   in entire life of server no two subrecord digest which is generated repeat.  
 *   [See ldt_aerospike.c for randomizer function ]
 *
 *   - 12 bits of partition distinguishing bits and hence LDT_SUB for record in two different partition 
 *     are in different space. This also means the when LDT_SUB digest is generated on two different 
 *     nodes they can never collide as at any point of time the write to record in a given partition
 *     happens only on one node.
 *
 *   - 2 bytes for lock has [2-3] for same lock
 *
 *   - 3 random bytes to make sure of uniqueness. At a given clock time on multiple node. [4-6]. The 
 *     seed for this random number if picked from the digest itself to make it thread safe for a digest.
 *
 *   - 1 byte to for the storage distribution ... [7]. We want to make sure LDT subrecord falls on the 
 *     same device as the LDT record
 *
 *   - 6 bytes are based on system clock [8-14]
 *
 *   - 6 bytes of version which is generated at partition version creation
 *
 * - Read/Write: Because LDT are huge size we cannot ship get op (duplicate resolution) for entire 
 *   record. So for the records with LDT bins the request is send to all the duplicates [writes/UDF] 
 *   as well, with the protection at the initiating node (master if it is sync / origin [acting 
 *   master node] in case of proxy). In case op is read the result is returned back to the originating 
 *   node along with the generation and winner result is sent back to the client. In case of write 
 *   after applying UDF then normal replication is triggered to send result to replica set along with 
 *   generation. And the winner generation wins. Need better solution. Also it is necessary to make
 *   sure that the ops have order what it means is when the op is send it gets executed unless cluster 
 *   view has changed. 
 *   [ ldt.c / proxy.c / thr_rw.c to see the shipped op logic ]
 *
 *    NB: See code for the details of locking and protection mechanism. And
 *        ACID semantics
 *    NB: See the code comments for the details of reducing the network bandwidth.
 *
 *   Algorithm
 *   =========
 *   -- If there are no duplicates; perform LDT UDF execution and replicate
 *   -- If there are duplicates; find the winning node i.e node with winning LDT record based on parent 
 *      generation + ttl out of all the duplicate versions (it could be master / primary version / 
 *      zombie). Ship the operation to that node using proxy subsystem. 
 *   -- Apply LDT UDF on the winning node and replicate to (master / replica / qnode)
 * 
 *
 * - Replication: Replication at both at the time of the duplicates/migration and at the normal runtime 
 *   would pack entire changes done to LDT into one packet and send it over to the replica set. This 
 *   is to make sure the Atomic semantics becomes less dependent on the network "finickiness". And
 *   make sure entire thing makes to replica [We still not solved the case where entire thing either 
 *   makes to the storage or none makes it. But that is independent additional change]
 *
 *   Algorithm
 *   =========
 *   Replicating data from Partition X -> Partition Y write subrecord with version as in destination 
 *   node. And when doing so for Partition X-> Partition Y then write subrecord with version as in source node.
 *
 *   -- After write is applied pack up parent and all the modified sub record in single message along with 
 *      -- The source partition's current version 
 *      -- The source current outgoing migration LDT version.
 *      and send it to master (in case write happens on non-master node) replicas and qnode.
 *   -- At the destination on receiving the replication request check source partition version and destination 
 *      partition version. 
 *      - If the replication request is coming from partition version which is different then
 *        - For LDT parent record 
 *        - Skip replication unless there is incoming migration from replication source node and replication 
 *          is in the RECORD mode.
 *        - If not migrating it will either be happening in future in that case replicating parent before subrec 
 *          is order violation or would have been already migrated in this case replication partition would match.
 *      - For LDT subrec replicate with source ldt version. This could be optimized for certain cases where 
 *        migration is expected to start in future ... But for now just writing it.
 *
 *
 * - Migration: At the source of migrations the migration runs reduce in two phase
 *     Phase 1: Reduce the subrecord tree 
 *     Phase 2: Reduce record tree and send all the parent records. 
 *
 *   When migrating data from one partition version to another unless entire record is moved existing 
 *   subrecord cannot be overwritten at the destination... this could cause data corruption if the 
 *   parent never makes it. So whenever the subrecord is moved from one partition version to another 
 *   new version for the subrecord is introduced ...
 
 *   Every time partition migrates in it will generate a new version for the given LDT. This is to make
 *   sure that all the incoming subrecord will have new digest so the subrecord never collide and create 
 *   new copies. When the parent record of the winner LDT moves in it will have the partition version 
 *   stamped in it. All the subrecord will be lazily / aggressively cleaned up from the system.
 *    [ See migrate.c for the detail code for this ]
 *
 *   Algorithm
 *   =========
 *   - While migrating,  all subrecord should make it to the destination node before the parent node makes it
 *   - While there is incoming or outgoing migration writes / read from the record should not fail.
 *   - Migration from Partition X -> Partition Y creates new version of subrecord. System needs to be 
 *     protected it from being GC. 
 *
 *   Migration Source
 *   - Generate migration LDT version number (only done once per outgoing migration at the start of migration and
 *     is used by all LDT in that migration cycle) and send over to the node along with MIG_START message and node name.
 *   - Set partition state to MIG_SUBRECORD_TX and Reduce sub record tree and send sub record along with
 *     - Sub record generation
 *     - Current migration ldt version
 *     - Parent record generation and ttl
 *   - Set partition state to MIG_RECORD_TX and Reduce parent record tree and send parent record with
 *     - Current migration version
 *     - Parent record generation and ttl.
 *   - When migration finishes or aborts, Set partition MIG_NONE_TX.
 *   - Restart from step one after new partition migration.
 *
 *   Migration Destination
 *   - On receiving MIG_START request create mig object and track node wise current incoming version number.
 *   - Move partition rx_state to MIG_SUBRECORD_RX.
 *   - On receiving incoming SUB_RECORD migrate, check if the parent has winning generation if yes write the sub 
 *     record with current incoming ldt version. If not drop the incoming.
 *   - If this is first RECORD then move partition to state MIG_RECORD_RX.
 *   - On receiving incoming RECORD, check for the winner generation if yes then write the Parent record with 
 *     new version. If not drop the incoming.
 *   - When migration finishes or aborts remove entry node->current incoming ldt version entry from tracking DS
 *     and move partition to MIG_RECORD_NONE_TX state.
 *     
 * - Expiry / Eviction : Nsup threads only runs on the LDT record tree. If the parent record is deleted then 
 *   all the existence subrecord are deleted from the sub record tree. See the logic the version cleaned and 
 *   delete thread logic for sub record tree for details of how subrecord gets cleaned up. (NOTE: NSup refers 
 *   to the Namespace Supervisor thread, which takes care of record expiration and eviction.)
 *
 *  - Warm restart : Both the record and subrecord are tree are allocated from arena shared memory .. attaching 
 *    at the boot time simply bring back the entire state of system as it was when the node went down.
 *
 *  - Subrecord Version clean / delete: A background thread walk through the sub record main tree and keep 
 *    checking if the existence record is present for the LDT subrecord ... if it exists then it checks to see 
 *    if the LDT parent record version matches. If it does not match the version of LDT subrecord is cleaned up. 
 *    If it matches the version is retained. In case existence sub record is missing the subrecord is cleaned 
 *    up from the sub record tree.
 *
 *    NB: When the bin is deletes the ESR record is simply deleted from the sub record tree. And LDT subrecords 
 *    are lazily cleaned up.
 *
 *    See the details in code in case two different ESR show up for two different versions of LDT.
 *
 *    Algorithm
 *    =========
 *    - Reduce sub record tree and check for
 *      - If parent is around
 *      - if ESR is around
 *      - if parent version matches sub record version.
 *    - Skip all the above check if the current partition state is SUBRECORD_RX or RECORD_RX and tracking 
 *      DS has entry for the incoming ldt version entry.
 *
 *  - Defrag : Defrag when walking through storage looks up key in both record
 *    tree and sub record tree. If not found the record is candidate for defrag.
 */

#include "base/feature.h" // Turn new AS Features on/off (must be first in line)

#include <base/datamodel.h>
#include <base/ldt.h>
#include <base/ldt_record.h>
#include <fabric/fabric.h>
#include <base/thr_rw_internal.h>
#include <base/write_request.h>
#include "base/thr_proxy.h"
#include "base/udf_rw.h"
#include <fabric/migrate.h>

#include <aerospike/as_types.h>
#include <aerospike/as_msgpack.h>

// Use this to turn on/off debug sections
#define DEBUG false

// ++++++++++++++++++++++++++++++++++++++++++++++++++++++++++++++++++++++++
// LDT specific Property Map (PM) Fields:
// One Prop Map per LDT (in the main record), and one Prop Map per subrecord
// bin.  For Sub Records, the property map is in bin: "SR_PROP_BIN", and is
// referenced by variable SUBREC_PROP_BIN (in both Aerospike C and Lua code).
// In Top Records, the contents of the LDT Bin  comprises a list of two maps.
// The first map (at location ldtList[1]) is the the Property Map (PM)
// and is same for all LDTs.  The second map (at location ldtList[2]) is a
// control map that is specific to the LDT (LSet, LList, LMap, LStack).
//
// We can access the Property Map from either the Lua code:   e.g.
// local ldtList = topRec[bin];
// local propMap = ldtList[1];
// local esrDigest = propMap[PM_EsrDigest];
//
// Or, we can access it from the C code:
// (NOTE: This needs to change if we change the code from which this example
//  was taken.)
//	char * prop_bin_name = SUBREC_PROP_BIN;
//	int namesz = strlen( prop_bin_name );
//	as_bin * binp = as_bin_get( rd, prop_bin_name, namesz );
//	as_val * valp = as_val_frombin( binp );
//	as_map * mapp = as_map_fromval(valp); // keep this step for debugging
//	as_bytes * digest_bytes = (as_bytes *) as_map_get( mapp, PM_ParentDigest );

//-- ------------------------------------------------------------------------
//-- Control Map Names: for Property Maps and Control Maps
//-- ------------------------------------------------------------------------
//-- Note:  All variables that are field names will be upper case.
//-- It is EXTREMELY IMPORTANT that these field names ALL have unique char
//-- values -- within any given map.  They do NOT have to be unique across
//-- the maps (and there's no need -- they serve different purposes).
//-- Note that we've tried to make the mapping somewhat cannonical where
//-- possible.
//
// Here are the fields (the contents) of the Property Maps.  We've annotated
// the fields that are used by TopRecords and SubRecords (and both).
// ++++++++++++++++++++++++++++++++++++++++++++++++++++++++++++++++++++++++
#define PM_ItemCount             'I' // (Top): Count of all items in LDT
#define PM_Version               'V' // (Top): Code Version
#define PM_LdtType               'T' // (Top): Type: stack, set, map, list
#define PM_BinName               'B' // (Top): LDT Bin Name
#define PM_Magic                 'Z' // (All): Special Sauce
#define PM_EsrDigest             'E' // (All): Digest of ESR
#define PM_RecType               'R' // (All): Type of Rec:Top,Ldr,Esr,CDir
#define PM_LogInfo               'L' // (All): Log Info (currently unused)
#define PM_ParentDigest          'P' // (Subrec): Digest of TopRec
#define PM_SelfDigest            'D' // (Subrec): Digest of THIS Record

// Here are the fields that are found in the SINGLE "Hidden" LDT Control Map.
//-- ++++++++++++++++++++++++++++++++++++++++++++++++++++++++++++++++++++++++
//-- Record Level Property Map (RPM) Fields: One RPM per record
//-- ++++++++++++++++++++++++++++++++++++++++++++++++++++++++++++++++++++++++
#define RPM_LdtCount             'C'  // Number of LDTs in this rec
#define RPM_Version              'V'  // Partition Version Info (6 bytes)
#define RPM_Magic                'Z'  // Special Sauce
#define RPM_SelfDigest           'D'  // Digest of this record


// Define the LDT Hidden Bin Name -- for any record that contains LDTs
#define REC_LDT_CTRL_BIN         "LDTCONTROLBIN"

// Define the Property Map Bin Name for Sub Records
#define SUBREC_PROP_BIN          "SR_PROP_BIN"
#define LDT_VERSION_SZ           6

/*
 * Used by migration to generate version at the beginning of partition
 * migration... based on the MAC address and current clock time....
 * LDT version is 5byte value .... that would mean there can be around
 * 2^40 different versions ... reasonably big number
 *
 * Much of this logic depends on the fact that the system clocks are in sync.
 */
uint64_t
as_ldt_generate_version()
{
	as_config * c    = &g_config;
	// MAC address for starting bits
	uint64_t version = c->hw_self_node;

	// clock for randomizer
	srand(cf_clock_getabsoluteus());

	// Randomize last 6 bytes
	version += (rand() + 1) & 0x0000FF;
	version += (rand() + 1) & 0x0000FF00;
	version += (rand() + 1) & 0x0000FF0000;
	version += (rand() + 1) & 0x0000FF000000;
	version += (rand() + 1) & 0x0000FF00000000;
	version += (rand() + 1) & 0x0000FF0000000000;
	return (version & 0x0000FFFFFFFFFFFF);
}

/*
 * Set version in the subrecord digest
 */
void
as_ldt_subdigest_setversion(cf_digest *dig, uint64_t version)
{
	int s = DIGEST_VERSION_START_POS;
	// overwrite the last 6 bytes
	cf_detail(AS_LDT, "Set Version %"PRIx64"", version);
	dig->digest[s]     = (version & 0xff0000000000) >> 40;
	dig->digest[s + 1] = (version & 0xff00000000) >> 32;
	dig->digest[s + 2] = (version & 0xff000000) >> 24;
	dig->digest[s + 3] = (version & 0xff0000) >> 16;
	dig->digest[s + 4] = (version & 0xff00) >> 8;
	dig->digest[s + 5] = (version & 0xff);
}

/*
 * Reset version in the subrecord digest
 */
void
as_ldt_subdigest_resetversion(cf_digest *dig)
{
	// overwrite the last 5 bytes
	for (int i = 0; i < LDT_VERSION_SZ; i++) {
		dig->digest[DIGEST_VERSION_START_POS + i] = 0;
	}
	return;
}


uint64_t
as_ldt_subdigest_getversion(cf_digest *dig)
{
	uint64_t version = 0;
	uint64_t temp = 0;
	temp = dig->digest[DIGEST_VERSION_START_POS];
	version += temp << 40;
	temp = dig->digest[DIGEST_VERSION_START_POS + 1];
	version += temp << 32;
	temp = dig->digest[DIGEST_VERSION_START_POS + 2];
	version += temp << 24;
	temp = dig->digest[DIGEST_VERSION_START_POS + 3];
	version += temp << 16;
	temp = dig->digest[DIGEST_VERSION_START_POS + 4];
	version += temp << 8;
	temp = dig->digest[DIGEST_VERSION_START_POS + 5];
	version += temp;

	return version;
}

void
as_ldt_subrec_storage_validate(as_storage_rd *rd, char *op)
{
	if (!as_ldt_record_is_sub(rd->r)) {
		cf_warning(AS_LDT, "as_ldt_subrec_storage_validate %s: LDT_INDEXBITS SUBREC bit not set in SUBREC index", op);
	}

	cf_digest esr_digest;
	cf_digest parent_digest;
	if (as_ldt_subrec_storage_get_digests(rd, &esr_digest, &parent_digest)) {
		cf_warning(AS_LDT, "as_ldt_subrec_storage_validate %s Parent or ESR digest not set in subrecord", op);
	}

	as_partition_id  esr_pid    = as_partition_getid(esr_digest);
	as_partition_id  parent_pid = as_partition_getid(parent_digest);
	as_partition_id  subrec_pid = as_partition_getid(rd->r->key);
	cf_detail(AS_LDT, "parent_pid = %d, esr_pid=%d subrec_pid=%d",
			parent_pid, esr_pid, subrec_pid);

	if ((parent_pid != esr_pid) || (parent_pid != subrec_pid) || (esr_pid != subrec_pid)) {
		cf_info_digest(AS_LDT, &parent_digest, "Parent Digest: ");
		cf_info_digest(AS_LDT, &esr_digest, "ESR Digest: ");
		cf_info_digest(AS_LDT, &rd->r->key, "Sub-Rec Digest: ");

		cf_warning(AS_LDT, "%s Corrupted Property Map ... digest mismatch [%d %d %d]",
				op, parent_pid, esr_pid, subrec_pid);
	}
}

/*
 * Internal function: To generate digest for the chunk record
 *
 * Parameter:
 * 		ns:		        namespace of record
 * 		keyd(in/out):    digest of the parent digest
 *
 * Return: Nothing
 *
 * Description:
 * 		This function manipulates digest bits to produce the digest for the
 * 		chunk record. The bits in passed digest is changed.
 *
 * Side Note:
 * There is need to make sure sub record digest never repeat themselves for
 * because if they do collide then LDT_SUB for two different record may show
 * up as duplicates and no one can be winner. Deciding on one winner needs
 * complex re-randomization logic and update of parent SUBRECORD/RECORD of the
 * current LDT_SUB. This is could possibly lead to LDT corruption. Also if
 * LDT_SUB of same record come together committing atomic winner for a entire
 * LDT record is impossible.
 *
 * Randomizer_new Logic:
 *
 *   - 12 bits of partition distinguishing bits and hence LDT_SUB for record
 *     in two different partition are in different space. This also means the
 *     when LDT_SUB digest is generated on two different nodes they can never
 *     collide as at any point of time the write to record in a given partition
 *     happens only on one node.
 *
 *   - 2 bytes for lock has [2-3] for same lock
 *
 *   - 3 random bytes to make sure of uniqueness. At a given clock time on
 *     multiple node. [4-6]. The see for this random number if picked from
 *     the digest itself to make it thread safe for a digest.
 *
 *   - 1 byte to for the storage distribution ... [7]. We want to make sure
 *     LDT subrecord falls on the same device as the LDT record
 *
 *   - 6 bytes are based on system clock [8-14]
 *
 *   - 6 bytes of version which is generated at partition version creation
 *
 */
void
as_ldt_digest_randomizer(cf_digest *dig)
{
	// 4 Bytes Randomizer. srand() and rand() used to make things node safe and
	// thread safe
	//
	// For collision to happen in digest randomizer. Two condition needs
	// to be met.
	// 1. The four bytes from digest scrambler start position should match
	// 2. digest_randomizer_seed should match (This is based on MAC address)
	// 3. And above two should happen at the same clock tick of microsecond
	//    precision.
	//
	// Reasonably ok Randomizer of digest bits
	as_config * c = &g_config;
	uint32_t digest_randomizer_seed =  c->hw_self_node & 0xffffffff;
	srand(digest_randomizer_seed);

	// 3 bytes make there could be 10^8 digest generated in a microsecond
	// window to have collision
	dig->digest[DIGEST_SCRAMBLE_BYTE1] = dig->digest[DIGEST_SCRAMBLE_BYTE1] + rand() + 1;
	dig->digest[DIGEST_SCRAMBLE_BYTE2] = dig->digest[DIGEST_SCRAMBLE_BYTE1 + 1] + rand() + 1;
	dig->digest[DIGEST_SCRAMBLE_BYTE3] = dig->digest[DIGEST_SCRAMBLE_BYTE2 + 1] + rand() + 1;

	// 6 bytes system clock in microsecond ... make it good for 10^16 microseconds
	// = 317 years
	uint64_t clock = cf_clock_getabsoluteus();
	dig->digest[DIGEST_CLOCK_ZERO_BYTE]                  = ((clock & 0x0000ff0000000000) >> 40);
	*(uint64_t *)(&dig->digest[DIGEST_CLOCK_START_BYTE]) = ((clock & 0x000000ffffffffff)); // 6 byte clock

	as_ldt_subdigest_resetversion(dig);
}

/*
 * LDT Read/Write/apply UDF Algorithm
 *
 * When the user request reaches the master or acting master (in case master is
 * not in sync mode origin is acting master, master proxy request to the
 * acting master)
 * Following code path is followed
 *
 * -- thr_tsvc
 *    -- as_rw_start
 *       -- internal_rw_start
 *
 * In case duplicate resolution is triggered and if in the duplicates that are
 * received, if any has LDT bin, there can two possible cases
 *  case 1: The record which wins the duplicate resolution has LDT bin
 *  case 2: The record which wins the duplicate resolution does not have
 *          LDT bin.
 *
 * In case 2 the winner record is written locally and then normal code path of
 * read/write/UDF apply is followed.
 *
 * NB: When duplicate resolution request is received by the node having duplicate
 *     version of partition it only sends back the place holder for the LDT bins
 *     and not the entire record. [Reason being the entire record with LDT bin may
 *     be prohibitively large. There could some sort of bounds of up to which size
 *     it can sent and after which it cannot be for duplicate resolution, but this
 *     could mean sending back many records in one single packet].
 *
 * In case 1 the Read/Write/UDF apply is sent to the winner node. At the winner
 * node the op (winner node actually creates transaction has write hash etc and
 * lock; this actually means the synchronization is done both at the master and
 * the node where op is being performed .. but write hash entry is needed so that
 * winner node can replicate) ... in case the task is running on winner node which
 * is migrating its partition to the remote the replication has some special
 * condition where in it has to make sure that unless the partition has reached
 * the record replication stage only subrecords are sent And in case the partition
 * is still being replicated in the subrecord go into migrate tree [please see the
 * details of migration in the migration logic section].
 *
 * Weird (unexpected) Cases
 *
 * 1. If replication is slow for some reason and the client request times out.
 *    Not sure how to handle it.
 *
 * 2. If the winner node dies without replicating ... then the data is kind of
 *    un available and probably lost if the LDT bin get updates in the node's
 *    absence. We still do not have mechanism of merging LDT ...
 *
 * NB: In future if we decide to do record merging instead of the entire one
 *     record overwriting other... this mechanism of shipping op will not work
 *     because record needs to be merged always before any operation on LDT
 *     can be performed. To merge two versions of records both have to be on
 *     the same node all the time which is kind of difficult. Other options
 *     is all the ops go to all the nodes. And no replication happens and let
 *     the record come in the normal course of replication.
 *
 * Note: Invariant of the problems it is ok to perform retries of shipop etc.
 *       duplicate data is deemed lesser of evil that no data. Also the effect
 *       is the DS specific. For timeseries any retry will result in the unique
 *       key contraint in LLIST or in case of LSET or LMAP the op may be idempotent
 */
int
as_ldt_shipop(write_request *wr, cf_node dest_node)
{
	// Create transaction to trigger proxy request. The only
	// parts of transaction needed is msgp / keyd / proto_fd
	as_proxy_shipop(dest_node, wr);
	return 0;
}

extern int as_record_flatten_component(as_partition_reservation *rsv, as_storage_rd *rd,
									   as_index_ref *r_ref, as_record_merge_component *c, bool *delete_record);
int
as_ldt_flatten_component(as_partition_reservation *rsv, as_storage_rd *rd,
					as_index_ref *r_ref, as_record_merge_component *c, bool *delete_record)
{

	// Setup index flags
	if (COMPONENT_IS_LDT_ESR(c)) {
		as_index_set_flags(r_ref->r, AS_INDEX_FLAG_CHILD_ESR);
	} else if (COMPONENT_IS_LDT_SUBREC(c)) {
		as_index_set_flags(r_ref->r, AS_INDEX_FLAG_CHILD_REC);
	} else if (COMPONENT_IS_LDT_PARENT(c)) {
		as_index_set_flags(r_ref->r, AS_INDEX_FLAG_SPECIAL_BINS);
	} else {
		cf_warning(AS_LDT, "NON LDT record fell through into LDT flatten code");
	}

	// default to normal record flattening
	return as_record_flatten_component(rsv, rd, r_ref, c, delete_record);
}

/*
 * This is an internal function, that will get the requested prop_type from
 * inside prop_map and populate it inside value pointer(type of which is
 * determined by property type). Caller has responsibility of making sure
 * value has enough space.
 *
 * Create the key field to access the map. We're starting with a single char,
 * so we have to turn that into a string, and then that string into an as_val,
 * which is an as_string.
 *
 * Parameters: prop_map    : Property Map
 *             prop_type   : Type of property requested
 *             value(out)  : Value to be populated. Type is determined by prop_type
 *
 * Returns: 0 in case of success
 *          o/w failure
*/
int
as_ldt_get_from_map(const as_map *prop_map, char prop_type, void *value)
{
	cf_detail(AS_LDT, "Property %c from map", prop_type);
	// Create the key field to access the map.  We're starting with a single char,
	// so we have to turn that into a string, and then that string into an as_val,
	// which is an as_string.
	char key_buffer[2];
	sprintf(key_buffer, "%c", prop_type);
	as_string key_val;
	as_string_init(&key_val, key_buffer, false);
	switch(prop_type) {
		case PM_EsrDigest:
		case PM_ParentDigest:
		case PM_SelfDigest:
		{
			as_bytes * digest_bytes = (as_bytes *) as_map_get( (const as_map *)prop_map, (as_val *)&key_val);
			if (!digest_bytes) {
				cf_warning(AS_LDT, "Could not find %c type info in property map",
						prop_type);
				// Not necessary to destroy key_val.
				return -2;
			}
			as_ldt_bytes_todigest(digest_bytes, (cf_digest *) value);
			if ( DEBUG) {
				char * valstr = as_val_tostring( (as_val *) digest_bytes);
				cf_detail(AS_LDT, "Got digest %s", valstr);
				cf_free(valstr);
			}
			// Not necessary to destroy digest_bytes or key_val.
			break;
		}
		case RPM_Version:
		{
			as_integer *int_valp    = (as_integer *)as_map_get((const as_map *)prop_map, (as_val *)&key_val);
			if (!int_valp) {
				cf_warning(AS_LDT, "Failed to get version %c", prop_type);
				// Not necessary to destroy key_val.
				return -2;
			}
			*((uint64_t *)value)    = as_integer_toint(int_valp);

			// when using as_val_tostring(), always place in a temp var and
			// then free it after use.
			if ( DEBUG ) {
				char * valstr1 = as_val_tostring((as_val *) &key_val);
				char * valstr2 = as_val_tostring((as_val *) int_valp);
				cf_detail(AS_LDT, "Get Version Key(%s):Int(%s)",
						valstr1, valstr2);
				cf_free(valstr1);
				cf_free(valstr2);
			}
			// Not necessary to destroy key_val or int_val.
			break;
		}
		default:
		{}
	}
	return 0;
}

/*
 * This is an internal function, that will set the passed in value for the
 * prop_type in the property map.
 *
 * Create the key field to access the map. We're starting with a single char,
 * so we have to turn that into a string, and then that string into an as_val,
 * which is an as_string.
 *
 * Parameters: prop_map    : Property Map
 *             prop_type   : Type of property requested to be set
 *             value       : Value to be set. Type is determined by prop_type
 *
 * Returns: 0 in case of success
 *          o/w failure
 */
int
as_ldt_set_in_map(as_map *prop_map, char prop_type, void *value)
{
	cf_debug(AS_LDT, "[ENTER] PropType(%c)", prop_type );

	int rv = 0;
	switch(prop_type) {
		case RPM_Version:
		{
			uint64_t ldt_version = *(uint64_t *)value;
			char key_buffer[2];
			sprintf(key_buffer, "%c", prop_type);
			as_string *key_val =  as_string_new_strdup(key_buffer);
			as_integer *int_val = as_integer_new(ldt_version);
			if (int_val) {
				// when using as_val_tostring(), always place in a temp var and
				// then free it after use.
				as_map_set(prop_map, (as_val *)key_val, (as_val *)int_val);
				if ( DEBUG ) {
					char * valstr1 = as_val_tostring((as_val*)key_val);
					char * valstr2 = as_val_tostring((as_val*)int_val);
					cf_detail(AS_LDT, "Set Version %s:%s", valstr1, valstr2);
					cf_free(valstr1);
					cf_free(valstr2);
				}
			} else {
				cf_detail(AS_LDT, "Failed to set version %c=%d",
						prop_type, ldt_version);
				// note: not necessary to destroy key_val here.
				rv = -2;
			}
			break;
		}
		default:
		{}
	}
	return rv;
}


/*
 * Sets the version value on the record. The passed in record should be
 * opened / locked and partition reserved. New bin will be created in case
 * the bin does not exits (Could happen but not sure yet how !!!)
 *
 * Parameters:
 * 			rd:          Record to set version into.
 * 			ldt_version: 5 LSB as version for 8 passed in bytes
 *
 * Returns: <0 in case of failure
 * 			>0  number of bytes copied in case of success
 */
int
as_ldt_parent_storage_set_version(as_storage_rd *rd, uint64_t ldt_version, uint8_t *pp_stack_particles, char *fname, int lineno)
{
	// No op when version is disabled
	if (!rd->ns->ldt_enabled)
		return 0;

	as_bin * binp           = as_bin_get(rd, (byte *)REC_LDT_CTRL_BIN, strlen(REC_LDT_CTRL_BIN));
	int rv                  = 0;
	if (!binp) {
		cf_warning_digest(AS_LDT, &rd->keyd, "as_ldt_parent_storage_set_version: [LDT Control bin not found %s %d]", fname, lineno);
		return -1;
	}
	as_val * valp           = as_val_frombin( binp );
	if (!valp) {
		cf_warning(AS_LDT, "as_ldt_parent_storage_set_version : [LDT Control bin Deserialization error]... Fail");
		return -2;
	}

	// We must always retrieve typed values from as_val using the type specific
	// accessor function -- which will return NULL if we guessed wrong on the
	// type that we're extracting.
	as_map * prop_map        = as_map_fromval(valp);
	if( !prop_map ) {
		cf_warning(AS_LDT, "as_ldt_parent_storage_set_version: [LDT Control bin is not of type MAP]... Fail");
		as_val_destroy(valp);
		return -2;
	}
	rv = as_ldt_set_in_map(prop_map, RPM_Version, (void *)&ldt_version);

	if (rv) {
		cf_warning(AS_LDT, "as_ldt_parent_storage_set_version: [LDT Control bin version cannot be set rv=%d] ... Fail", rv);
		as_val_destroy(valp);
		return -3;
	}
	if ( DEBUG ) {
		// as_val_tostring() values must always be captured and freed.
		char * valstr =  as_val_tostring(valp);
		cf_detail(AS_LDT, "After property map set result %s", valstr );
		cf_free(valstr);
	}

	// Abstract it out in some API .. bad duplication here  ...
	as_buffer buf;
	as_buffer_init(&buf);
	as_serializer s;
	as_msgpack_init(&s);
	int res = as_serializer_serialize(&s, valp, &buf);

	if (res != 0) {
		cf_warning(AS_LDT, "as_ldt_parent_storage_set_version: Map serialization failure (%d), res");
		as_serializer_destroy(&s);
		as_buffer_destroy(&buf);
		as_val_destroy(valp);
		return -4;
	}

#if 0
	// Check not needed space is already there
	if ( !as_storage_bin_can_fit(rd->ns, buf.size) ) {
		cf_warning(AS_UDF, "map-list: bin size too big");
		rsp = -1;
	}
#endif

	uint8_t pbytes = 0;
	if (rd->ns->storage_data_in_memory) {
		as_particle_frombuf(binp, AS_PARTICLE_TYPE_HIDDEN_MAP, (uint8_t *) buf.data, buf.size, NULL, true);
	}
	else {
		pbytes = buf.size + as_particle_get_base_size(AS_PARTICLE_TYPE_HIDDEN_MAP);
		as_particle_frombuf(binp, AS_PARTICLE_TYPE_HIDDEN_MAP, (uint8_t *) buf.data,
					buf.size, pp_stack_particles, rd->ns->storage_data_in_memory);
	}
	as_serializer_destroy(&s);
	as_buffer_destroy(&buf);
	as_val_destroy(valp);

	rd->write_to_device = true;
	return pbytes;
}

/*
 * Gets the version value on the record. The passed in record should be
 * opened / locked and partition reserved. New bin will be created in case
 * the bin does not exits (Could happen but not sure yet how !!!)
 *
 * Returns: 0 in case of success
 *          o/w failure
 *
 * TODO: We need a better version not partition version and preferably something
 *      in memory rather than storage.
 *
 * Parameter: vinfo (out) gets populated with the version information
 */
int
as_ldt_parent_storage_get_version(as_storage_rd *rd, uint64_t *ldt_version, bool no_fail, char *fname, int lineno)
{
	// No op when version is disabled
	if (!rd->ns->ldt_enabled)
		return 0;

	// Pull out bin
	as_bin * binp           = as_bin_get(rd, (byte *)REC_LDT_CTRL_BIN, strlen(REC_LDT_CTRL_BIN));
	int       rv            = 0;
	if (!binp) {
		if (as_ldt_record_is_parent(rd->r)) {
			if (no_fail) {
				cf_warning_digest(AS_LDT, &rd->keyd, "Control bin not found LDT parent record %s %d", fname, lineno);
			}
		} else {
			cf_detail(AS_LDT, "Control bin not found");
		}
		rv                      = -1;
	} else {
		const as_val * valp           = as_val_frombin( binp );
		if (!valp) {
			if (no_fail) {
				cf_warning(AS_LDT, "Property Bin %s Corrupted", REC_LDT_CTRL_BIN);
			}
			return -2;
		}

		// We must always retrieve typed values from as_val using the type specific
		// accessor function -- which will return NULL if we guessed wrong on the
		// type that we're extracting.
		const as_map * prop_map        = as_map_fromval(valp);
		if( !prop_map ) {
			cf_warning(AS_LDT, "Control bin is not of type MAP");
			as_val_destroy(valp);
			return -2;
		}

		rv                      = as_ldt_get_from_map(prop_map, RPM_Version, (void *)ldt_version);
		as_val_destroy(valp);
	}
	cf_detail(AS_LDT, "Version Search find %ld with rv = %d", *ldt_version, rv);
	return rv;
}


/*
 * Given the record pointer, and bin_name, get the LDT Property bin,
 * and from that get the ESR digest.
 * The design of all LDTs is that the LDT bin contents comprises a list of
 * two maps.  The first map (at location list[1]) is the same for all LDTs.
 *
 * Unpack the Property map and look inside it's soul (for that pass it into
 * as_ldt__get_digest_from_pmap.
 *
 * Parameters: rd:         : Opened storage record.
 *			   digest_type : Type of digest value to pull out ESR/PARENT
 * 			   keyd (out)  : key digest for the parent record is filled up.
 *             NULL:         in case of failure
 *
 * Returns: 0 in case of success
 *          o/w failure
 */
int
as_ldt_subrec_storage_get_digests(as_storage_rd *rd, cf_digest *edigest, cf_digest *pdigest)
{
	if (!rd) {
		cf_warning(AS_LDT, "Invalid Paramter [%p]", rd);
		return -1;
	}

	as_bin * binp        = as_bin_get(rd, (byte *)SUBREC_PROP_BIN, strlen(SUBREC_PROP_BIN));
	if (!binp) {
		cf_debug(AS_LDT, "Property Bin Not found");
		return -1;
	}

	as_val * valp        = as_val_frombin(binp);
	if (!valp) {
		cf_warning(AS_LDT, "Property Bin %s Corrupted", SUBREC_PROP_BIN);
		return -2;
	}
	cf_debug(AS_LDT, "Got a value from the bin: type(%d)", valp->type);

	// We must always retrieve typed values from as_val using the type specific
	// accessor function -- which will return NULL if we guessed wrong on the
	// type that we're extracting.
	const as_map * prop_map        = as_map_fromval(valp);
	if( !prop_map ) {
		cf_debug(AS_LDT, "Control bin is not of type MAP");
		return -2;
	}

	if ( DEBUG ) {
		// when using as_val_tostring(), always place in a temp var and
		// then free it after use.
		char * valstr = as_val_tostring( valp );
		cf_debug(AS_LDT, "Map %s", valstr );
		cf_free(valstr);
	}
	int rv  = 0;
	if ((edigest && as_ldt_get_from_map(prop_map, PM_EsrDigest, edigest)) 
			|| (pdigest && as_ldt_get_from_map(prop_map, PM_ParentDigest, pdigest))) {
		cf_warning(AS_LDT, "as_ldt_subrec_storage_get_digests: Property Bin %s Corrupted "
				" [Cannot get esr or parent digest]... Fail", SUBREC_PROP_BIN);
		rv = -3;
	}
	as_val_destroy(valp);
	return rv;
}


inline void
as_ldt_record_set_rectype_bits(as_index *r, const as_rec_props *props)
{
	uint16_t *ldt_rectype_bits;
	if (props->p_data) {
		if (as_rec_props_get_value(props, CL_REC_PROPS_FIELD_LDT_TYPE, NULL,
									(uint8_t**)&ldt_rectype_bits) == 0) {
			cf_detail(AS_LDT, "Setting flag %d in index", *ldt_rectype_bits);
			as_index_set_flags(r, *ldt_rectype_bits);
		}
	}
}

/*
 * This is debug validation code. Following validations are done.
 * - In case it is LDT ESR it has to have correct digest to the PARENT. Its version
 *   matches that of the parent. And also matches what is in its digest.
 * - In case it is LDT SUBREC it has to have correct digest to the ESR / PARENT. Its
 *   version matches that of the ESR it is pointing to as also with the PARENT
 */
inline bool
as_ldt_flag_has_subrec(uint16_t flag)
{
	if (flag & AS_INDEX_FLAG_CHILD_REC) {
		return true;
	} else {
		return false;
	}
}

inline bool
as_ldt_flag_has_esr(uint16_t flag)
{
	if (flag & AS_INDEX_FLAG_CHILD_ESR) {
		return true;
	} else {
		return false;
	}
}

inline bool
as_ldt_flag_has_sub(uint16_t flag)
{
	if ((flag & AS_INDEX_FLAG_CHILD_REC)
			|| (flag & AS_INDEX_FLAG_CHILD_ESR)) {
		return true;
	} else {
		return false;
	}
}

inline bool
as_ldt_flag_has_parent(uint16_t flag)
{
	if (flag & AS_INDEX_FLAG_SPECIAL_BINS) {
		return true;
	} else {
		return false;
	}
}

/*
 * Function to peek in ESR to determine if the version of the subrec
 * and the one in ESR matches. If it does then return true otherwise
 * false
 *
 * Assumption: the partition is reserved and tree is locked already
 * ESR record when opened in here is with skip_lock.
 */
bool
as_ldt_is_parent_and_version_match(uint64_t subrec_version, as_index_tree *tree, cf_digest *keyd, as_namespace *ns)
{
	int rv = 0;
	as_storage_rd rd;
	as_index_ref  r_ref;
	r_ref.skip_lock = true;

	if (as_record_get(tree, keyd, &r_ref, ns)) {
		cf_warning(AS_LDT, "LDT_SUB_GC Could not find parent record");
		return false;
	}
	as_index *r     = r_ref.r;

	if (!as_ldt_record_is_parent(r)) {
		// if parent is not a LDT parent version does not match
		cf_detail(AS_LDT, "LDT_INDEXBIT Expected Parent Bits Not Found");
		as_record_done(&r_ref, ns);
		return false;
	}

	rv              = as_storage_record_open(ns, r, &rd, keyd);
	if (0 != rv) {
		cf_warning_digest(AS_UDF, keyd,
				"LDT_SUB_GC Could not open record @ version rv=%d: Digest:", rv);
		as_record_done(&r_ref, ns);
		return false;
	}
<<<<<<< HEAD
	cf_atomic_int_incr(&ns->ldt_gc_io);
=======
	cf_atomic_int_incr(&ns->lstats.ldt_gc_io);
>>>>>>> caef8316
	rd.n_bins = as_bin_get_n_bins(r, &rd);
	as_bin stack_bins[rd.ns->storage_data_in_memory ? 0 : rd.n_bins];
	rd.bins = as_bin_get_all(r, &rd, stack_bins);

	uint64_t parent_version = 0;
	rv = as_ldt_parent_storage_get_version(&rd, &parent_version, false, __FILE__, __LINE__);
	if (0 != rv) {
		cf_detail(AS_LDT, "LDT_SUB_GC Something wrong could not get LDT parent version rv = %d", rv);
		goto Cleanup;
	}

	cf_detail_digest(AS_LDT, keyd, "LDT_SUB_GC Subrec and parent version check %ld != %ld %p",
			  parent_version, subrec_version, rd.r);
	if (parent_version == subrec_version) {
		rv = 0;
	} else {
		rv = -4;
	}

Cleanup:
	as_storage_record_close(r, &rd);
	as_record_done(&r_ref, ns);
	if (rv) return false;
	else    return true;
	return rv;
}

/*
 * Main thread that walks through the LDT subrecord tree and cleans
 * up stale SUBRECORD entries. This is kind of parallel to the nsup
 * thread ... it has the following responsibilities:
 *
 * 1. LDT subrecord cleanup if the parent LDT record is deleted
 *
 * 2. LDT subrecord cleanup if the LDT bin is deleted
 *
 * 3. LDT subrecord cleanup in case after migration some stale versions
 *    of are lying around.
 *
 * Synchronization:
 * 		Will hold sub_tree lock while creating list
 * 		Will hold subrecord lock while cleaning it up and deleting it from tree
 * 		Will hold tree and record lock while determining if the record
 * 		need to be deleted.
 *
 * Side effect:
 *
 *    Sub records will be deleted
 *    Memory usage counters will be updated
 *
 * Returns : Never
 *
 * Parameter: None
 *
 * TODO: Not needed once we have 128byte subrecord index record
 * need to be opened only in case of storage in memory case, for storage
 * acccounting
 *
 * TODO: IO efficiency track LDT_GC_IO
 */
void
as_ldt_sub_gc_fn(as_index_ref *r_ref, void *udata)
{
	ldt_sub_gc_info *linfo  = (ldt_sub_gc_info *)udata;
	as_index *r             = r_ref->r;
	as_namespace *ns        = linfo->ns;
	as_partition *p         = &ns->partitions[as_partition_getid(r->key)];

	// Miscellaneous Checks
	if (!as_ldt_record_is_sub(r)) {
		cf_warning(AS_LDT, "LDT_SUB_GC: Missing Index bits !!");
		as_record_done(r_ref, ns);
		return;
	}

	if (r->void_time != 0) {
		cf_detail(AS_LDT, "No void time should be set in subrecord !!! found %d", r->void_time);
	}

	// Subrecord Version
	cf_digest subrec_digest = r->key;
	uint64_t subrec_version = as_ldt_subdigest_getversion(&subrec_digest);
	cf_detail(AS_LDT, "LDT_SUB_GC Sub Record Version %ld", subrec_version);

	// If there is incoming migration and subrecord is of incoming migration, then
	// skip it. The parent may not have made it yet so garbage collecting this would
	// be problem.
	if (true == as_migrate_is_incoming(&subrec_digest, subrec_version, p->partition_id, 0)) {
		cf_detail(AS_LDT, " LDT_SUB_GC Skipping Defrag for version %ld ", subrec_version);
		as_record_done(r_ref, ns);
		return;
	}

	// STEP 1: OPEN SUBRECORD AND PULL OUT
	// a) PARENT DIGEST
	// b) ESR DIGEST
	// c) VERSION
	// d) For in-memory case memory usage
	
	// LDT_GC_IO: SUBRECORD
	as_storage_rd rd;
	int rv                  = as_storage_record_open(ns, r, &rd, &r->key);
	if (0 != rv) {
		cf_warning(AS_UDF, "LDT_SUB_GC Could not open record %"PRIx64"!! rv=%d", *(uint64_t *)&rd.keyd, rv);
		as_record_done(r_ref, ns);
		return;
	}
<<<<<<< HEAD
	cf_atomic_int_incr(&ns->ldt_gc_io);
=======
	cf_atomic_int_incr(&ns->lstats.ldt_gc_io);
>>>>>>> caef8316
	rd.n_bins               = as_bin_get_n_bins(r, &rd);
	as_bin stack_bins[(!ns->storage_data_in_memory) ? rd.n_bins : 0];
	rd.bins                 = as_bin_get_all(r, &rd, stack_bins);

	// Read Parent and ESR digest 
	cf_digest esr_digest;
	cf_digest parent_digest;
	if (as_ldt_subrec_storage_get_digests(&rd, &esr_digest, &parent_digest)) {
		goto Cleanup;
	}
	
	// Do not check esr of esr.
	bool check_esr          = false;
	if (!as_ldt_record_is_esr(r)) {
		// ESR digest with matching Version
		as_ldt_subdigest_setversion(&esr_digest, subrec_version);
		check_esr = true;
	}

	uint64_t starting_memory_bytes = 0;
	if (ns->storage_data_in_memory) {
		starting_memory_bytes = as_storage_record_get_n_bytes_memory(&rd);
	}

	as_ldt_subrec_storage_validate(&rd, "Defragging");
	as_storage_record_close(r, &rd);

	// STEP 2: Check if we should delete subrec
	// a) Check if parent record exist (if not the record is deleted)
	// b) Check if the esr record exists (if not the bin is deleted)
	// c) Check if the version matches that of parent/esr ??? (if not the version is invalid)
	bool delete = false;
	char type   = 0;
	rv = 0;

	if (check_esr && (rv = as_record_exists(p->sub_vp, &esr_digest, ns))) {
		delete = true;
		type   = 1;
	} else if ((rv = as_record_exists(p->vp, &parent_digest, ns))) {
		delete = true;
		type   = 2;
	} else if (!as_ldt_is_parent_and_version_match(subrec_version, p->vp, &parent_digest, ns)) {
		// LDT_GC_IO: Parent IO
		delete = true;
		type   = 3;
		linfo->num_version_mismatch_gc++;
	} else {
		cf_detail(AS_LDT, "LDT_SUB_GC Found both parent and ESR record !!");
	}

	if (delete) {
		if (ns->storage_data_in_memory) {
			cf_atomic_int_sub(&p->n_bytes_memory, starting_memory_bytes);
		}
		cf_detail_digest(AS_LDT, &subrec_digest, "LDT_SUB_GC Expiry of the SubRecord type=%d version=%ld for partition %d with state is %d rv=%d",
				type, subrec_version, p->partition_id, p->txstate, rv);
		cf_detail_digest(AS_LDT, &subrec_digest, "Sub-Rec Digest: ");
		cf_detail_digest(AS_LDT, &esr_digest, "ESR Digest: ");
		cf_detail_digest(AS_LDT, &parent_digest, "Parent Digest: ");
		as_index_delete(p->sub_vp, &subrec_digest);
<<<<<<< HEAD
		cf_atomic_int_incr(&ns->ldt_gc_cnt);
=======
		cf_atomic_int_incr(&ns->lstats.ldt_gc_cnt);
>>>>>>> caef8316
		linfo->num_gc++;
	}
	as_record_done(r_ref, ns);

	// TODO: Have a better slow down strategy !!!
	usleep(ns->ldt_gc_sleep_us);
	return;

Cleanup:
	as_storage_record_close(r, &rd);
	as_record_done(r_ref, ns);
	usleep(ns->ldt_gc_sleep_us);
}


/*
 * Function to look at the parent and check if the migration component
 * is a merge candidate. Following checks are made
 * 1. Check generation and void time of the incoming subrec component
 *    with its parent generation and void time on sending node and the
 *    receiving node.
 *
 * Assumption: Caller should have proper partition reservation...
 *
 * Parameter:
 *          rsv:   Partition Reservation
 *          c:     Incoming component
 */
bool
as_ldt_merge_component_is_candidate(as_partition_reservation *rsv, as_record_merge_component *c)
{
	as_index_ref r_ref;
	r_ref.skip_lock     = false;
	if (as_record_get(rsv->tree, &c->pdigest, &r_ref, rsv->ns)) {
		return true;
	}
	as_index *r  = r_ref.r;
	bool rv = false;

	// If component has higher generation ttl then it is merge candidate
	if (c->pgeneration > r->generation
			|| (c->pgeneration == r->generation && c->pvoid_time > r->void_time)) {
		as_record_done(&r_ref, rsv->ns);
		rv = true;
	} else {
		rv = false;
		as_record_done(&r_ref, rsv->ns);
	}
	cf_detail_digest(AS_LDT, &r->key, "Local Parent vs incoming [%d %d] void_time [%ld %ld]", r->generation, c->pgeneration, r->void_time, c->pvoid_time);
	return rv;

#if 0
	// We have version as well want to do something smart ???
	as_storage_rd rd;
	as_storage_record_open(rsv->ns, r, &rd, keyd);
	uint64_t parent_version;
	int is_candidate = false;
	if (!as_ldt_parent_storage_get_version(&rd, &parent_version)) {
		cf_warning(AS_LDT, "Something wrong: could not get LDT parent version");
		as_storage_record_close(r, &rd);
		as_record_done(&r_ref, rsv->ns);
		return true;
	}
	if (parent_version == c->version) { /* do something */ }
#endif
}

/*
 * Main routine to replicate the chunks of LDT objects. The LDT directory rec
 * is not replicated using this function. This function is called for each chunk
 * that got updated as part of the single LDT operation. Note that in a single
 * LDT operation, there can be only few chunks that change. i.e chunks in one
 * path of the tree structure.
 *
 * Assumption:
 * 1. All records should have been closed.
 * 2. Pickled buf for all the record and subrecord which needs shipping should have
 * 	  been filled.
 *
 * Function:
 *
 * 1. Walk through each sub record and use its pickled buf to create
 *    RW_OP_WRITE. Pack it in the buffer and push it into the RW_MULTI_OP
 *    packet.
 * 2. This function packs entire pickled buf into the message that is one extra
 *    allocation into the multi-op over the fabric. The message hangs from the
 *    wr for the parent record for the retransmit
 */
int
as_ldt_record_pickle(ldt_record *lrecord,
				  uint8_t               ** pickled_buf,
				  size_t                 * pickled_sz,
				  uint32_t               * pickled_void_time)
{
	cf_detail(AS_LDT, "Enter: MULTI_OP: Packing LDT record");

	udf_record *h_urecord  = as_rec_source(lrecord->h_urec);
	as_transaction   *h_tr = h_urecord->tr;

	// Do an early check if we need to replicate to other nodes. In cases like
	// single-replica or single-node we don't need to do any replication.
	cf_node dest_nodes_tmp[AS_CLUSTER_SZ];
	memset(dest_nodes_tmp, 0, sizeof(dest_nodes_tmp));
	int listsz = as_partition_getreplica_readall(h_tr->rsv.ns, h_tr->rsv.pid, dest_nodes_tmp);
	if (listsz == 0) {
		return 0;
	}

	bool is_delete       = (h_urecord->pickled_buf) ? false : true;
	int  ret             = 0;
	int  ops             = 0;
	// TODO: Change this hard coded value to a number based on number of 
	//       record which has changed
	msg *m[lrecord->num_slots_used + 1];
	memset(m, 0, (lrecord->num_slots_used + 1) * sizeof(msg *));


	if (is_delete) {
		*pickled_buf = 0;
		*pickled_sz  = 0;
	} else {
		size_t sz     = 0;
		size_t buflen = 0;

		m[ops] = as_fabric_msg_get(M_TYPE_RW);
		if (!m[ops]) {
			ret = -3;
			goto Out;
		}
		if (!is_delete && h_urecord->pickled_buf) {
			cf_detail(AS_LDT, "MULTI_OP: Packing LDT Head Record");
			rw_msg_setup(m[ops], h_tr, &h_tr->keyd,
							&h_urecord->pickled_buf,
							h_urecord->pickled_sz,
							h_urecord->pickled_void_time,
							&h_urecord->pickled_rec_props,
							RW_OP_WRITE,
							h_urecord->ldt_rectype_bits, true);
			buflen = 0;
			msg_fillbuf(m[ops], NULL, &buflen);
			sz += buflen;
			ops++;
		}

		// This macro is a for-loop thru the SR list and a test for valid SR entry
		FOR_EACH_SUBRECORD(i, j, lrecord) {
			udf_record *c_urecord = &lrecord->chunk[i].slots[j].c_urecord;
			is_delete             = (c_urecord->pickled_buf) ? false : true;
			as_transaction *c_tr  = c_urecord->tr;

			if ( ((!c_urecord->pickled_buf) || (c_urecord->pickled_sz <= 0)) && !is_delete ) {
				cf_warning(AS_RW, "Got an empty pickled buf while trying to "
						" replicate record with digest %"PRIx64" %p, %d, %d",
						(uint64_t *)&c_tr->keyd, pickled_buf, pickled_sz, is_delete);
				ret = -2;
				goto Out;
			}

			// if pickled_buf is there then it is a write operation
			if (!is_delete && c_urecord->pickled_buf) {
				cf_detail(AS_LDT, "MULTI_OP: Packing LDT SUB Record");
				m[ops] = as_fabric_msg_get(M_TYPE_RW);
				if (!m[ops]) {
					ret = -3;
					goto Out;
				}
				rw_msg_setup(m[ops], c_tr, &c_tr->keyd,
								&c_urecord->pickled_buf,
								c_urecord->pickled_sz,
								c_urecord->pickled_void_time,
								&c_urecord->pickled_rec_props,
								RW_OP_WRITE,
								c_urecord->ldt_rectype_bits, true);
				buflen = 0;
				msg_fillbuf(m[ops], NULL, &buflen);
				sz += buflen;
				ops++;
			}
		}

		if (sz) {
			uint8_t *buf = cf_malloc(sz);
			if (!buf) {
				pickled_sz   = 0;
				*pickled_buf = NULL;
				ret          = -1;
				goto Out;
			}
			*pickled_buf = buf;
			*pickled_sz  = sz;
			int rsz = sz;
			sz = 0;

			for (int i = 0; i < ops; i++) {
				sz = rsz - sz;
				ret = msg_fillbuf(m[i], buf, &sz);
				buf += sz;
			}
			*pickled_void_time = 0;
		}
	}
Out:

	if (ret) {
		cf_detail(AS_LDT, "MULTI_OP Packing failed with ret = %d", ret);
		if (*pickled_buf) {
			cf_free(*pickled_buf);
			*pickled_buf = NULL;
			*pickled_sz  = 0;
			*pickled_void_time = 0;
		}
	}

	for (int i = 0; i < ops; i++) {
		if(m[i]) {
			as_fabric_msg_put(m[i]);
		}
	}
	// TODO: Check value of ret and do the needed cleanup
	return ret;
}
<|MERGE_RESOLUTION|>--- conflicted
+++ resolved
@@ -1080,11 +1080,7 @@
 		as_record_done(&r_ref, ns);
 		return false;
 	}
-<<<<<<< HEAD
-	cf_atomic_int_incr(&ns->ldt_gc_io);
-=======
 	cf_atomic_int_incr(&ns->lstats.ldt_gc_io);
->>>>>>> caef8316
 	rd.n_bins = as_bin_get_n_bins(r, &rd);
 	as_bin stack_bins[rd.ns->storage_data_in_memory ? 0 : rd.n_bins];
 	rd.bins = as_bin_get_all(r, &rd, stack_bins);
@@ -1192,11 +1188,7 @@
 		as_record_done(r_ref, ns);
 		return;
 	}
-<<<<<<< HEAD
-	cf_atomic_int_incr(&ns->ldt_gc_io);
-=======
 	cf_atomic_int_incr(&ns->lstats.ldt_gc_io);
->>>>>>> caef8316
 	rd.n_bins               = as_bin_get_n_bins(r, &rd);
 	as_bin stack_bins[(!ns->storage_data_in_memory) ? rd.n_bins : 0];
 	rd.bins                 = as_bin_get_all(r, &rd, stack_bins);
@@ -1257,11 +1249,7 @@
 		cf_detail_digest(AS_LDT, &esr_digest, "ESR Digest: ");
 		cf_detail_digest(AS_LDT, &parent_digest, "Parent Digest: ");
 		as_index_delete(p->sub_vp, &subrec_digest);
-<<<<<<< HEAD
-		cf_atomic_int_incr(&ns->ldt_gc_cnt);
-=======
 		cf_atomic_int_incr(&ns->lstats.ldt_gc_cnt);
->>>>>>> caef8316
 		linfo->num_gc++;
 	}
 	as_record_done(r_ref, ns);
