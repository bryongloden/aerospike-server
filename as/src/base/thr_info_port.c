/*
 * thr_info_port.c
 *
 * Copyright (C) 2008-2014 Aerospike, Inc.
 *
 * Portions may be licensed to Aerospike, Inc. under one or more contributor
 * license agreements.
 *
 * This program is free software: you can redistribute it and/or modify it under
 * the terms of the GNU Affero General Public License as published by the Free
 * Software Foundation, either version 3 of the License, or (at your option) any
 * later version.
 *
 * This program is distributed in the hope that it will be useful, but WITHOUT
 * ANY WARRANTY; without even the implied warranty of MERCHANTABILITY or FITNESS
 * FOR A PARTICULAR PURPOSE. See the GNU Affero General Public License for more
 * details.
 *
 * You should have received a copy of the GNU Affero General Public License
 * along with this program.  If not, see http://www.gnu.org/licenses/
 */

#include <errno.h>
#include <pthread.h>
#include <stdbool.h>
#include <stddef.h>
#include <stdint.h>
#include <string.h>
#include <unistd.h>
#include <sys/epoll.h>
#include <sys/ioctl.h>

#include "citrusleaf/alloc.h"
#include "citrusleaf/cf_atomic.h"

#include "cf_str.h"
#include "dynbuf.h"
#include "fault.h"
#include "socket.h"

#include "base/cfg.h"
#include "base/thr_info.h"


#define EPOLL_SZ	64
// Workaround for platforms that don't have EPOLLRDHUP yet.
#ifndef EPOLLRDHUP
#define EPOLLRDHUP EPOLLHUP
#endif


// State for any open info port.
typedef struct {
	int			recv_pos;
	int			recv_alloc;
	uint8_t		*recv_buf;

	int			xmit_pos;    // where we're currently writing
	int			xmit_limit;  // the end of the write buffer
	int			xmit_alloc;
	uint8_t		*xmit_buf;

	cf_socket	sock;

} info_port_state;


void
info_port_state_free(info_port_state *ips)
{
	if (ips->recv_buf) cf_free(ips->recv_buf);
	if (ips->xmit_buf) cf_free(ips->xmit_buf);
<<<<<<< HEAD
	if (CSFD(ips->sock) != -1) {
		cf_socket_close(ips->sock);
		cf_atomic_int_incr(&g_config.info_connections_closed);
=======
	if (ips->fd != -1) {
		close(ips->fd);
>>>>>>> 4840be2b
	}
	memset(ips, -1, sizeof(info_port_state));
	cf_free(ips);
}


int
thr_info_port_readable(info_port_state *ips)
{
	int sz = cf_socket_available(ips->sock);

	if (sz == 0) {
		return 0;
	}

	// Make sure we've got some reasonable space in the read buffer.
	if (ips->recv_alloc - ips->recv_pos < sz) {
		int new_sz = sz + ips->recv_pos + 100;
		ips->recv_buf = cf_realloc(ips->recv_buf, new_sz);
		if (!ips->recv_buf) {
			return -1;
		}
		ips->recv_alloc = new_sz;
	}

	int n = cf_socket_recv(ips->sock, ips->recv_buf + ips->recv_pos, ips->recv_alloc - ips->recv_pos, 0);
	if (n < 0) {
		if (errno != EAGAIN) {
			cf_detail(AS_INFO_PORT, "info socket: read fail: error: rv %d sz was %d errno %d", n, ips->recv_alloc - ips->recv_pos, errno);
		}
		return -1;
	}
	ips->recv_pos += n;

	// What about a control-c?
	if (-1 != cf_str_strnchr(ips->recv_buf, ips->recv_pos, 0xFF)) {
		cf_debug(AS_INFO_PORT, "recived a control c, aborting");
		return -1;
	}

	// See if we've got a CR or LF in the buf yet.
	int cr = cf_str_strnchr(ips->recv_buf, ips->recv_pos, '\r');
	int lf = cf_str_strnchr(ips->recv_buf, ips->recv_pos, '\n');
	if ((cr >= 0) || (lf >= 0)) {
		size_t len;
		// Take the closest of cr or lf.
		if (-1 == lf) {
			len = cr;
		}
		else if (-1 == cr) {
			len = lf;
		}
		else {
			len = lf < cr ? lf : cr;
		}

		// We have a message. Process it.
		cf_dyn_buf_define(db);

		ips->recv_buf[len] = '\n';
		len++;

		// Fill out the db buffer with the response (always returns 0).
		as_info_buffer(ips->recv_buf, len, &db);
		if (db.used_sz == 0)   			cf_dyn_buf_append_char(&db, '\n');

		// See if it has a tab, get that location. It probably does.
		int tab = cf_str_strnchr(db.buf, db.used_sz , '\t');
		tab++;

		while (len < ips->recv_pos &&
				((ips->recv_buf[len] == '\r') || (ips->recv_buf[len] == '\n'))) {

			len ++ ;
		}

		// Move transmit buffer forward.
		if (ips->recv_pos - len > 0) {
			memmove(ips->recv_buf, ips->recv_buf + len, ips->recv_pos - len);
			ips->recv_pos -= len;
		}
		else {
			ips->recv_pos = 0;
		}

		// Queue the response - set to the xmit buf.
		if (ips->xmit_alloc - ips->xmit_limit < db.used_sz) {
			ips->xmit_buf = cf_realloc(ips->xmit_buf, db.used_sz + ips->xmit_limit);
			ips->xmit_alloc = db.used_sz + ips->xmit_limit;
		}
		memcpy(ips->xmit_buf + ips->xmit_limit, db.buf + tab, db.used_sz - tab);
		ips->xmit_limit += db.used_sz - tab;

		cf_dyn_buf_free(&db);
	}

	return 0;
}


int
thr_info_port_writable(info_port_state *ips)
{
	// Do we have bytes to write?
	if (ips->xmit_limit > 0) {

		// Write them!
		int rv = cf_socket_send(ips->sock, ips->xmit_buf + ips->xmit_pos, ips->xmit_limit - ips->xmit_pos , MSG_NOSIGNAL);
		if (rv < 0) {
			if (errno != EAGAIN) {
				return -1;
			}
		}
		else if (rv == 0) {
			cf_debug(AS_INFO_PORT, "send with return value 0");
			return 0;
		}
		else {
			ips->xmit_pos += rv;
			if (ips->xmit_pos == ips->xmit_limit) {
				ips->xmit_pos = ips->xmit_limit = 0;
			}
		}
	}

	return 0;
}


// Demarshal info socket connections.
void *
thr_info_port_fn(void *arg)
{
	cf_socket_cfg *s;
	struct epoll_event ev;
	int nevents, i, n, epoll_fd;
	int err_count = 0;

	cf_debug(AS_INFO_PORT, "info-port process started");

	// Start the listener socket: note that because this is done after privilege
	// de-escalation, we can't use privileged ports.
	cf_socket_cfg info_socket;
	info_socket.addr = cf_strdup("0.0.0.0");
	info_socket.type = SOCK_STREAM;
	info_socket.port = g_config.info_port;
	info_socket.reuse_addr = g_config.socket_reuse_addr ? true : false;
	// Listen happens here.
	if (0 != cf_socket_init_server(&info_socket)) {
		cf_crash(AS_AS, "couldn't initialize service socket");
	}
	cf_socket_disable_blocking(info_socket.sock);

	s = &info_socket;

	// Create the epoll file descriptor and set up the epoll structure to listen
	// to the socket.
	if (-1 == (epoll_fd = epoll_create(EPOLL_SZ))) {
		cf_crash(AS_INFO_PORT, "epoll_create(): %s", cf_strerror(errno));
	}
	memset(&ev, 0, sizeof (ev));
	ev.events = EPOLLIN | EPOLLERR | EPOLLHUP;
	ev.data.fd = CSFD(s->sock);
	if (0 > epoll_ctl(epoll_fd, EPOLL_CTL_ADD, CSFD(s->sock), &ev)) {
		cf_crash(AS_INFO_PORT, "epoll_ctl(): %s", cf_strerror(errno));
	}

	// Demarshal transactions from the socket.
	for ( ; ; ) {
		struct epoll_event events[EPOLL_SZ];

		cf_debug(AS_INFO_PORT, "calling epoll");

		nevents = epoll_wait(epoll_fd, events, EPOLL_SZ, -1);

		cf_debug(AS_INFO_PORT, "epoll event received: nevents %d", nevents);

		// Iterate over all events.
		for (i = 0; i < nevents; i++) {

			if (CSFD(s->sock) == events[i].data.fd) {

				// Accept new connections on the service socket.
				cf_socket csock;
				cf_sock_addr sa;

				if (cf_socket_accept(s->sock, &csock, &sa) < 0) {
					// This means we're out of file descriptors - could be a SYN
					// flood attack or misbehaving client. Eventually we'd like
					// to make the reaper fairer, but for now we'll just have to
					// ignore the accept error and move on.
					if (errno == EMFILE) {
						cf_debug(AS_INFO_PORT, " warning: too many file descriptors in use, consider raising limit");
						continue;
					}
					if (EINVAL == errno) {
						if (!(err_count++ % 1000)) {
							cf_warning(AS_INFO_PORT, "cf_socket_accept(%d) returned EINVAL ~~ Ignoring (err_count: %d)", CSFD(s->sock), err_count);
						}
						continue;
					}
					cf_crash(AS_INFO_PORT, "cf_socket_accept: %s (errno %d)", cf_strerror(errno), errno);
				}

				char sa_str[1000];
				cf_sock_addr_to_string(&sa, sa_str, sizeof sa_str);
				cf_detail(AS_INFO_PORT, "new connection: %s", sa_str);

				// Set the socket to nonblocking.
				cf_socket_disable_blocking(csock);

				info_port_state *ips = cf_malloc(sizeof(info_port_state));
				if (!ips) {
					cf_crash(AS_INFO_PORT, "malloc");
				}

				ips->recv_pos = 0;
				ips->recv_alloc = 100;
				ips->recv_buf = cf_malloc(100);
				ips->xmit_limit = ips->xmit_pos = 0;
				ips->xmit_alloc = 100;
				ips->xmit_buf = cf_malloc(100);

				ips->sock = csock;

				// Place the client socket in the event queue.
				memset(&ev, 0, sizeof (ev));
				ev.events = EPOLLIN | EPOLLOUT | EPOLLET | EPOLLRDHUP ;
				ev.data.ptr = ips;
				if (0 > (n = epoll_ctl(epoll_fd, EPOLL_CTL_ADD, CSFD(csock), &ev))) {
					cf_debug(AS_INFO_PORT, "unable to add socket to event queue");
					cf_free(ips->recv_buf);
					cf_free(ips->xmit_buf);
					cf_free(ips);
				}
			}
			else {
				// A regular working socket.

				info_port_state *ips = events[i].data.ptr;
				if (ips == 0) {
					cf_debug(AS_INFO_PORT, "event with null handle, continuing");
					continue;
				}

				cf_detail(AS_INFO_PORT, "event: %x fd: %d", events[i].events, CSFD(ips->sock));

				if (events[i].events & (EPOLLRDHUP | EPOLLERR | EPOLLHUP)) {
					cf_detail(AS_INFO_PORT, "proto socket: remote close: fd %d event %x", CSFD(ips->sock), events[i].events);
					// no longer in use: out of epoll etc
					epoll_ctl(epoll_fd, EPOLL_CTL_DEL, CSFD(ips->sock), 0);
					info_port_state_free(ips);
					continue;
				}


				if (events[i].events & EPOLLIN) {
					if (0 != thr_info_port_readable(ips)) {
						epoll_ctl(epoll_fd, EPOLL_CTL_DEL, CSFD(ips->sock), 0);
						info_port_state_free(ips);
						goto NextEvent;
					}

				}

				if (events[i].events & EPOLLOUT) {
					if (0 != thr_info_port_writable(ips)) {
						epoll_ctl(epoll_fd, EPOLL_CTL_DEL, CSFD(ips->sock), 0);
						info_port_state_free(ips);
						goto NextEvent;
					}
				}

NextEvent:
				;
			}

			// We should never be canceled externally, but just in case...
			pthread_testcancel();
		}
	}

	return NULL;
}

pthread_t g_info_port_th;

int
as_info_port_start()
{
	if (g_config.info_port == 0) {
		return 0;
	}

	if (0 != pthread_create(&g_info_port_th, 0, thr_info_port_fn, 0)) {
		cf_crash(AS_AS, "pthread_create: %s", cf_strerror(errno));
	}

	return 0;
}<|MERGE_RESOLUTION|>--- conflicted
+++ resolved
@@ -70,14 +70,8 @@
 {
 	if (ips->recv_buf) cf_free(ips->recv_buf);
 	if (ips->xmit_buf) cf_free(ips->xmit_buf);
-<<<<<<< HEAD
 	if (CSFD(ips->sock) != -1) {
 		cf_socket_close(ips->sock);
-		cf_atomic_int_incr(&g_config.info_connections_closed);
-=======
-	if (ips->fd != -1) {
-		close(ips->fd);
->>>>>>> 4840be2b
 	}
 	memset(ips, -1, sizeof(info_port_state));
 	cf_free(ips);
