--- conflicted
+++ resolved
@@ -852,110 +852,54 @@
 		} else {
 			cf_atomic_int_incr(&g_config.write_master);
 
-			// see if we have scripts to execute
-			udf_call *call = cf_malloc(sizeof(udf_call));
-			int uret;
-			if (tr->udata.req_udata) {
-				uret = udf_rw_call_init_internal(call, tr);
+			if (tr->iudf_orig || as_transaction_is_udf(tr)) {
+				// <><><><><><><><><><>   Apply a UDF   <><><><><><><><><><>
+				wr->has_udf = true;
+
+				udf_def def;
+				udf_call stack_call = { &def, tr };
+				udf_call *call = tr->iudf_orig ?
+						udf_rw_call_def_init_internal(&stack_call, tr) :
+						udf_rw_call_def_init_from_msg(&stack_call, tr);
+
+				if (call) {
+					rv = udf_rw_local(call, wr, &op);
+
+					udf_rw_call_destroy(call);
+
+					if (UDF_OP_IS_DELETE(op)) {
+						tr->msgp->msg.info2 |= AS_MSG_INFO2_DELETE;
+						is_delete = true;
+						// Counteract earlier increments -- don't count UDF
+						// deletes as writes.
+						cf_atomic_int_decr(&g_config.write_master);
+						cf_atomic_int_decr(&g_config.stat_write_reqs);
+					} else if (UDF_OP_IS_READ(op) || op == UDF_OPTYPE_NONE) {
+						// update stats to move from normal to uDF requests
+						as_rw_update_stat(wr);
+						// return early if the record was not updated
+						if (tr->iudf_orig) {
+							tr->iudf_orig->cb(tr, tr->result_code);
+							tr->iudf_orig = NULL;
+						}
+						rw_cleanup(wr, tr, first_time, false, __LINE__);
+						as_rw_set_stat_counters(true, rv, tr);
+						*delete = true;
+						return 0;
+					} else {
+						// Temporary debugging clause...
+						if ((tr->msgp->msg.info2 & AS_MSG_INFO2_DELETE) == 0 && ! wr->pickled_buf && ! UDF_OP_IS_LDT(op)) {
+							cf_warning(AS_RW, "non-LDT UDF write completed with AS_MSG_INFO2_DELETE not set and no pickled buffer (%d) rv=%d", op, rv);
+						}
+					}
+				} else {
+					cf_warning(AS_RW, "transaction failed udf_call init");
+					tr->result_code = AS_PROTO_RESULT_FAIL_UNKNOWN;
+					rv = -1;
+				}
 			} else {
-<<<<<<< HEAD
-				uret = udf_rw_call_init_from_msg(call, &tr->msgp->msg);
-				call->tr = tr;
-			}
-
-			if (!uret) {
-				wr->has_udf = true;
-
-				rv = udf_rw_local(call, wr, &op);
-
-				if (UDF_OP_IS_DELETE(op)) {
-					tr->msgp->msg.info2 |= AS_MSG_INFO2_DELETE;
-					is_delete = true;
-					// Counteract earlier increments -- don't count UDF
-					// deletes as writes.
-					cf_atomic_int_decr(&g_config.write_master);
-					cf_atomic_int_decr(&g_config.stat_write_reqs);
-				} else if (UDF_OP_IS_READ(op) || op == UDF_OPTYPE_NONE) {
-					// update stats to move from normal to uDF requests
-					as_rw_update_stat(wr);
-					// return early if the record was not updated
-					udf_rw_call_destroy(call);
-					cf_free(call);
-					call = NULL;
-					if (udf_rw_needcomplete(tr)) {
-						udf_rw_complete(tr, tr->result_code, __FILE__,
-								__LINE__);
-=======
-				if (tr->iudf_orig || as_transaction_is_udf(tr)) {
-					// <><><><><><><><><><>   Apply a UDF   <><><><><><><><><><>
-					wr->has_udf = true;
-
-					udf_def def;
-					udf_call stack_call = { &def, tr };
-					udf_call *call = tr->iudf_orig ?
-							udf_rw_call_def_init_internal(&stack_call, tr) :
-							udf_rw_call_def_init_from_msg(&stack_call, tr);
-
-					if (call) {
-						rv = udf_rw_local(call, wr, &op);
-
-						udf_rw_call_destroy(call);
-
-						if (UDF_OP_IS_DELETE(op)) {
-							tr->msgp->msg.info2 |= AS_MSG_INFO2_DELETE;
-							is_delete = true;
-							// Counteract earlier increments -- don't count UDF
-							// deletes as writes.
-							cf_atomic_int_decr(&g_config.write_master);
-							cf_atomic_int_decr(&g_config.stat_write_reqs);
-						} else if (UDF_OP_IS_READ(op) || op == UDF_OPTYPE_NONE) {
-							// update stats to move from normal to uDF requests
-							as_rw_update_stat(wr);
-							// return early if the record was not updated
-							if (tr->iudf_orig) {
-								tr->iudf_orig->cb(tr, tr->result_code);
-								tr->iudf_orig = NULL;
-							}
-							rw_cleanup(wr, tr, first_time, false, __LINE__);
-							as_rw_set_stat_counters(true, rv, tr);
-							*delete = true;
-							return 0;
-						} else {
-							// Temporary debugging clause...
-							if ((tr->msgp->msg.info2 & AS_MSG_INFO2_DELETE) == 0 && ! wr->pickled_buf && ! UDF_OP_IS_LDT(op)) {
-								cf_warning(AS_RW, "non-LDT UDF write completed with AS_MSG_INFO2_DELETE not set and no pickled buffer (%d) rv=%d", op, rv);
-							}
-						}
-					} else {
-						cf_warning(AS_RW, "transaction failed udf_call init");
-						tr->result_code = AS_PROTO_RESULT_FAIL_UNKNOWN;
-						rv = -1;
->>>>>>> 46fd8702
-					}
-					rw_cleanup(wr, tr, first_time, false, __LINE__);
-					as_rw_set_stat_counters(true, rv, tr);
-					*delete = true;
-					return 0;
-				} else {
-<<<<<<< HEAD
-=======
-					// <><><><><><><><><><>   Write Local   <><><><><><><><><><>
-					wr->has_udf = false;
-
-					rv = write_local(tr, &wr->pickled_buf, &wr->pickled_sz,
-							&wr->pickled_rec_props, &wr->response_db);
-					WR_TRACK_INFO(wr, "internal_rw_start: write local done ");
-
->>>>>>> 46fd8702
-					// Temporary debugging clause...
-					if ((tr->msgp->msg.info2 & AS_MSG_INFO2_DELETE) == 0 && ! wr->pickled_buf && ! UDF_OP_IS_LDT(op)) {
-						cf_warning(AS_RW, "non-LDT UDF write completed with AS_MSG_INFO2_DELETE not set and no pickled buffer (%d) rv=%d", op, rv);
-					}
-				}
-<<<<<<< HEAD
-			} else {
+				// <><><><><><><><><><>   Write Local   <><><><><><><><><><>
 				wr->has_udf = false;
-				cf_free(call);
 
 				rv = write_local(tr, &wr->pickled_buf, &wr->pickled_sz,
 						&wr->pickled_rec_props, &wr->response_db);
@@ -964,15 +908,9 @@
 				// Temporary debugging clause...
 				if (rv == 0 && ! wr->pickled_buf) {
 					cf_warning(AS_RW, "write_local() completed with no pickled buffer");
-=======
-
-				if (tr->flag & AS_TRANSACTION_FLAG_SHIPPED_OP) {
-					cf_detail(AS_RW,
-							"[Digest %"PRIx64" Shipped OP] Finished Transaction ret = %d",
-							*(uint64_t *)&tr->keyd, rv);
->>>>>>> 46fd8702
 				}
 			}
+
 			if (tr->flag & AS_TRANSACTION_FLAG_SHIPPED_OP) {
 				cf_detail(AS_RW,
 						"[Digest %"PRIx64" Shipped OP] Finished Transaction ret = %d",
