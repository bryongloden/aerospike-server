--- conflicted
+++ resolved
@@ -410,48 +410,8 @@
 					"Failing the shipped op due to reservation error %d",
 					rv);
 
-<<<<<<< HEAD
-				as_proxy_send_response(tr->proxy_node, tr->proxy_msg,
-						AS_PROTO_RESULT_FAIL_UNKNOWN, 0, 0, 0, 0, 0, 0, as_transaction_trid(tr), NULL);
-			}
-			else if (tr->proto_fd_h) {
-				// Divert the transaction into the proxy system; in this case, no
-				// reservation was obtained. Pass the cluster key along.
-
-				// Proxy divert - reroute client message. Note that
-				// as_proxy_divert() consumes the msgp.
-				cf_detail(AS_PROXY, "proxy divert (wr) to %("PRIx64")", tr->proxy_node);
-				// Originating node, no write request associated.
-				as_proxy_divert(dest, tr, ns, partition_cluster_key);
-				ns = 0;
-				free_msgp = false;
-			} else if (tr->proxy_msg) {
-				as_proxy_return_to_sender(tr);
-			} else if (tr->from_xdr) {
-				// It is a read request from XDR.
-				// As proxy is required for it, XDR should relog it at current owner and replicas.
-				// Send "AS_PROTO_RESULT_FAIL_UNKNOWN" back to XDR.
-				// XDR will relog digest on seeing this error.
-				xdr_internal_read_response(ns, AS_PROTO_RESULT_FAIL_UNKNOWN, 0, 0, NULL, 0, NULL, 0, NULL, tr->from_xdr);
-				cf_detail(AS_TSVC, "Responded to XDR with error code %d", AS_PROTO_RESULT_FAIL_UNKNOWN);
-				free_msgp = true;
-			} else if (tr->udata.req_udata) {
-				cf_debug(AS_TSVC,"Internal transaction. Partition reservation failed or cluster key mismatch:%d", rv);
-				if (udf_rw_needcomplete(tr)) {
-					udf_rw_complete(tr, AS_PROTO_RESULT_FAIL_UNKNOWN, __FILE__,__LINE__);
-				}
-			}
-			goto Cleanup;
-		} // end else "other" transaction
-	} // end if read or write
-	else {
-		cf_info(AS_TSVC, " acting on transaction neither read nor write, error");
-		if (ns) {
-			ns = 0;
-=======
 			as_proxy_send_response(tr->proxy_node, tr->proxy_msg,
 					AS_PROTO_RESULT_FAIL_UNKNOWN, 0, 0, 0, 0, 0, 0, as_transaction_trid(tr), NULL);
->>>>>>> e404d128
 		}
 		else if (tr->proto_fd_h) {
 			// Divert the transaction into the proxy system; in this case, no
@@ -466,8 +426,15 @@
 		}
 		else if (tr->proxy_msg) {
 			as_proxy_return_to_sender(tr);
-		}
-		else if (tr->udata.req_udata) {
+		} else if (tr->from_xdr) {
+			// It is a read request from XDR.
+			// As proxy is required for it, XDR should relog it at current owner and replicas.
+			// Send "AS_PROTO_RESULT_FAIL_UNKNOWN" back to XDR.
+			// XDR will relog digest on seeing this error.
+			xdr_internal_read_response(ns, AS_PROTO_RESULT_FAIL_UNKNOWN, 0, 0, NULL, 0, NULL, 0, NULL, tr->from_xdr);
+			cf_detail(AS_TSVC, "Responded to XDR with error code %d", AS_PROTO_RESULT_FAIL_UNKNOWN);
+			free_msgp = true;
+		} else if (tr->udata.req_udata) {
 			cf_debug(AS_TSVC,"Internal transaction. Partition reservation failed or cluster key mismatch:%d", rv);
 			if (udf_rw_needcomplete(tr)) {
 				udf_rw_complete(tr, AS_PROTO_RESULT_FAIL_UNKNOWN, __FILE__,__LINE__);
