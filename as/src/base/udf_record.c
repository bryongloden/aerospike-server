/*
 * udf_record.c
 *
 * Copyright (C) 2012-2014 Aerospike, Inc.
 *
 * Portions may be licensed to Aerospike, Inc. under one or more contributor
 * license agreements.
 *
 * This program is free software: you can redistribute it and/or modify it under
 * the terms of the GNU Affero General Public License as published by the Free
 * Software Foundation, either version 3 of the License, or (at your option) any
 * later version.
 *
 * This program is distributed in the hope that it will be useful, but WITHOUT
 * ANY WARRANTY; without even the implied warranty of MERCHANTABILITY or FITNESS
 * FOR A PARTICULAR PURPOSE. See the GNU Affero General Public License for more
 * details.
 *
 * You should have received a copy of the GNU Affero General Public License
 * along with this program.  If not, see http://www.gnu.org/licenses/
 */

#include "base/feature.h" // Turn new AS Features on/off (must be first in line)

#include "base/udf_record.h"

#include <stdbool.h>
#include <stddef.h>
#include <stdint.h>
#include <string.h>

#include "aerospike/as_rec.h"
#include "aerospike/as_val.h"
#include "citrusleaf/alloc.h"
#include "citrusleaf/cf_atomic.h"

#include "clock.h"
#include "fault.h"

#include "base/cfg.h"
#include "base/datamodel.h"
#include "base/index.h"
#include "base/ldt.h"
#include "base/rec_props.h"
#include "base/transaction.h"
#include "base/udf_rw.h"
#include "storage/storage.h"

bool
udf_record_ldt_enabled(const as_rec * rec)
{
	udf_record *urecord = (udf_record *)as_rec_source(rec);
	if (!urecord)         return false;
	as_namespace *ns    = urecord->tr->rsv.ns;
	if (!ns)              return false;
	if (!ns->ldt_enabled) return false;
	else        		  return true;
}
/*
 * Function: Open storage record for passed in udf record
 *           also set up flag like exists / read et al.
 *
 * Parameters:
 * 		urec    : UDF record
 *
 * Return value : 0 always
 *
 * Callers:
 * 		udf_record_open
 *
 * Note: There are no checks, so the caller has to make sure that all
 *       protections are taken and all checks are done.
 *
 *  Side effect:
 *  	Counters will be reset
 *  	flag will be set
 *  	bins will be opened
 */
int
udf_storage_record_open(udf_record *urecord)
{
	cf_debug_digest(AS_UDF, &urecord->tr->keyd, "[ENTER] Opening record key:");
	as_storage_rd  *rd    = urecord->rd;
	as_index       *r	  = urecord->r_ref->r;
	as_transaction *tr    = urecord->tr;
	int rv = as_storage_record_open(tr->rsv.ns, r, rd, &r->key);
	if (0 != rv) {
		cf_warning(AS_UDF, "Could not open record !! %d", rv);
		return rv;
	}
	rd->n_bins = as_bin_get_n_bins(r, rd);
	// if multibin storage, we will use urecord->stack_bins, so set the size appropriately
	if ( ! tr->rsv.ns->storage_data_in_memory && ! tr->rsv.ns->single_bin ) {
		rd->n_bins = sizeof(urecord->stack_bins) / sizeof(as_bin);
	}

	// stack bins are used when data-on-storage will not work for
	// namespace going beyond stack size !! Currently set to 256
	rd->bins = as_bin_get_all(r, rd, urecord->stack_bins);
	if (tr->rsv.ns->storage_data_in_memory) {
		urecord->starting_memory_bytes = as_storage_record_get_n_bytes_memory(rd);
	}

	as_storage_record_get_key(rd);

	urecord->flag   |= UDF_RECORD_FLAG_STORAGE_OPEN;

	urecord->ldt_rectype_bits = as_ldt_record_get_rectype_bits(r);
	cf_detail(AS_RW, "TO URECORD FROM INDEX Digest=%"PRIx64" bits %d %p",
			  *(uint64_t *)&urecord->tr->keyd.digest[8], urecord->ldt_rectype_bits, urecord);

	cf_detail_digest(AS_UDF, &tr->keyd, "Storage Open: Rec(%p) flag(%x) Digest:", urecord, urecord->flag );
	if (urecord->flag & UDF_RECORD_FLAG_IS_SUBRECORD) {
		as_ldt_subrec_storage_validate(rd, "Reading");
	}
	return 0;
}

/*
 * Function: Close storage record if it open and also set flags
 *
 * Parameters:
 * 		urec    : UDF record
 *
 * Return value : 0 in case storage was open
 *                1 in case storage was not open
 *
 * Callers:
 * 		udf_record_close
 *
 *  Side effect:
 *  	flag will be reset
 *  	bins will be closed
 */
int
udf_storage_record_close(udf_record *urecord)
{
	if (urecord->flag & UDF_RECORD_FLAG_STORAGE_OPEN) {
		as_index_ref   *r_ref = urecord->r_ref;
		as_storage_rd  *rd    = urecord->rd;

		// In case allow update is not set .. the record has been opened for
		// the aggregation. Do not do any rec property update.
		// Pick info from index and put it in storage record.
		size_t  rec_props_data_size = as_storage_record_rec_props_size(rd);
		uint8_t rec_props_data[rec_props_data_size];
		if (urecord->flag & UDF_RECORD_FLAG_ALLOW_UPDATES) {
			if (rec_props_data_size > 0) {
				cf_detail(AS_LDT, "LDT_INDEXBITS Setting Property at close time parent=%d, esr=%d, sub=%d",
						  as_ldt_record_is_parent(rd->r),
						  as_ldt_record_is_esr(rd->r),
						  as_ldt_record_is_subrec(rd->r));
				as_storage_record_set_rec_props(rd, rec_props_data);
			}
		}

		if (!(urecord->flag & UDF_RECORD_FLAG_IS_SUBRECORD)) {
			if (as_ldt_record_is_parent(rd->r)) {
				cf_detail_digest(AS_LDT, &rd->keyd, "LDT_INDEXBIT Parent @ write: Digest:");
			}
		} else {
			as_ldt_subrec_storage_validate(rd, "Writing");
		}

		if (r_ref) {
			as_storage_record_close(r_ref->r, rd);
			bzero(urecord->rd, sizeof(as_storage_rd));
		} else {
			// Should never happen.
			cf_warning(AS_UDF, "Unexpected Internal Error (null r_ref)");
		}
		urecord->flag &= ~UDF_RECORD_FLAG_STORAGE_OPEN;
		cf_detail_digest(AS_UDF, &urecord->tr->keyd, "Storage Close:: Rec(%p) Flag(%x) Digest:",
				urecord, urecord->flag );
		return 0;
	} else {
		return 1;
	}
}

/*
 * Function: Open storage record for passed in udf record
 *           also set up flag like exists / read et al.
 *           Does as_record_get as well if it is not done yet.
 *
 * Parameters:
 * 		urec    : UDF record
 *
 * Return value :
 *  	 0 in case record is successfully read
 * 		-1 in case record is not found
 * 		-2 in case record is found but has expired
 *
 * Callers:
 * 		query_agg_istream_read
 * 		ldt_crec_open
 */
int
udf_record_open(udf_record * urecord)
{
<<<<<<< HEAD
	cf_debug_digest(AS_UDF, &urecord->tr->keyd, "[ENTER] Opening record key:");
=======
	cf_detail_digest(AS_UDF, &urecord->tr->keyd, "udf_record_open: Opening record key:");

>>>>>>> 82c0b382
	if (urecord->flag & UDF_RECORD_FLAG_STORAGE_OPEN) {
		cf_detail(AS_UDF, "Record already open");
		return 0;
	}
	as_transaction *tr    = urecord->tr;
	as_index_ref   *r_ref = urecord->r_ref;
	as_index_tree  *tree  = tr->rsv.tree;

	if (urecord->flag & UDF_RECORD_FLAG_IS_SUBRECORD) {
		tree = tr->rsv.sub_tree;
	}

	int rec_rv = 0;
	if (!(urecord->flag & UDF_RECORD_FLAG_OPEN)) {
		cf_detail(AS_UDF, "Opening %sRecord ",
				  (urecord->flag & UDF_RECORD_FLAG_IS_SUBRECORD) ? "Sub" : "");
		rec_rv = as_record_get(tree, &tr->keyd, r_ref, tr->rsv.ns);
	}

	if (!rec_rv) {
		as_index *r = r_ref->r;
		// check to see this isn't an expired record waiting to die
		if (r->void_time &&
				r->void_time < as_record_void_time_get()) {
			as_record_done(r_ref, tr->rsv.ns);
			cf_detail(AS_UDF, "udf_record_open: Record has expired cannot read");
			rec_rv = -2;
		} else {
			urecord->flag   |= UDF_RECORD_FLAG_OPEN;
			cf_detail_digest(AS_UDF, &tr->keyd, "Open %p %x Digest:", urecord, urecord->flag);
			udf_storage_record_open(urecord);
		}
	} else {
		cf_detail(AS_UDF, "udf_record_open: rec_get returned with %d", rec_rv);
	}
	return rec_rv;
} // end udf_re

/*
 * Function: Close storage record for udf record. Release
 *           all locks and partition reservation / namespace
 *           reservation etc. if requested.
 *           Also cleans up entire cache (updated from udf)
 *
 * Parameters:
 * 		urec       : UDF record being operated on
 * 		release_rsv: If tree partition reservation is released
 *
 * Return value : Nothing
 *
 * Callers:
 * 		query_agg_istream_read
 * 		ldt_aerospike_crec_close
 * 		as_query__agg
 * 		udf_record_destroy
 */
void
udf_record_close(udf_record *urecord, bool release_rsv)
{
	as_transaction *tr    = urecord->tr;
	cf_debug_digest(AS_UDF, &tr->keyd, "[ENTER] Closing record key:");

	if (urecord->flag & UDF_RECORD_FLAG_OPEN) {
		as_index_ref   *r_ref = urecord->r_ref;
		cf_detail(AS_UDF, "Closing %sRecord",
				  (urecord->flag & UDF_RECORD_FLAG_IS_SUBRECORD) ? "Sub" : "");
		udf_storage_record_close(urecord);
		as_record_done(r_ref, tr->rsv.ns);
		bzero(urecord->r_ref, sizeof(as_index_ref));
		urecord->flag &= ~UDF_RECORD_FLAG_OPEN;
		cf_detail_digest(AS_UDF, &urecord->tr->keyd,
			"Storage Close:: Rec(%p) Flag(%x) Digest:", urecord, urecord->flag );
	}

	// No references are release in scope of UDF record
	// only in case of aggregation for stream interface
	if (tr && release_rsv) {
		as_partition_release(&tr->rsv);
		cf_atomic_int_decr(&g_config.dup_tree_count);
	}
	udf_record_cache_free(urecord);
}

/*
 * Function: This function called to reinitialize the udf_record. It sets up
 *           the basic value back to default. Can be called after the UDF
 *           record has been used. Reset the fact that record pre_exits or
 *           was actually read etc.
 *
 * Parameters:
 * 		urec	: UDF record being initialized
 *
 * Return value : Nothing
 *
 * Callers:
 * 		ldt_chunk_init (for chunk)
 * 		udf_rw_local   (parent record before calling UDF)
 */
void
udf_record_init(udf_record *urecord)
{
	urecord->tr                 = NULL;
	urecord->r_ref              = NULL;
	urecord->rd                 = NULL;
	urecord->nupdates           = 0;
	urecord->particle_data      = NULL;
	urecord->cur_particle_data  = NULL;
	urecord->end_particle_data  = NULL;
	urecord->starting_memory_bytes = 0;
	urecord->lrecord            = NULL;

	// Init flag
	urecord->flag               = UDF_RECORD_FLAG_ISVALID;
	urecord->flag              |= UDF_RECORD_FLAG_ALLOW_UPDATES;

	urecord->pickled_buf        = NULL;
	urecord->pickled_sz         = 0;
	urecord->pickled_void_time  = 0;

	as_rec_props_clear(&urecord->pickled_rec_props);

	urecord->ldt_rectype_bits   = 0;
	urecord->keyd               = cf_digest_zero;
}

/*
 * Function: Cleans up the pickled if it is hanging from the udf_record.
 *           frees it as well if pickled_buf needs to be freed up.
 *
 * Parameters:
 * 		urec	: UDF record
 *
 * Return value : Nothing
 *
 * Callers:
 * 		udf_rw_finish
 */
void
udf_record_cleanup(udf_record *urecord, bool dofree)
{
	if (urecord->pickled_buf) {
		if (dofree) {
			cf_free(urecord->pickled_buf);
		}

		urecord->pickled_buf       = NULL;
		urecord->pickled_sz        = 0;
		urecord->pickled_void_time = 0;
	}

	if (urecord->pickled_rec_props.p_data) {
		if (dofree) {
			cf_free(urecord->pickled_rec_props.p_data);
		}

		as_rec_props_clear(&urecord->pickled_rec_props);
	}
}

/*
static int print_buffer(as_buffer * buff) {
    msgpack_sbuffer sbuf;
    msgpack_sbuffer_init(&sbuf);

    sbuf.data = buff->data;
    sbuf.size = buff->size;
    sbuf.alloc = buff->capacity;

    msgpack_zone mempool;
    msgpack_zone_init(&mempool, 2048);

    msgpack_object deserialized;
    msgpack_unpack(sbuf.data, sbuf.size, NULL, &mempool, &deserialized);

    printf("msg_buf:\n");
    msgpack_object_print(stdout, deserialized);
    puts("");

    msgpack_zone_destroy(&mempool);
    return 0;
}
*/

/*
 * Function: Get bin value from cached copy. All the update in a
 *           commit window is not applied to the record directly
 *           but maintained in-memory cache. This function used
 *           to retrieve cached value
 *
 *           Similar function for get and free of cache
 *
 * Parameters:
 * 		urec    : Parent ldt record
 *
 * Return value :
 * 		value  (as_val) in case of success [for get]
 * 		NULL  in case of failure
 * 		set and free return Nothing
 *
 * Callers:
 * 		GET and SET
 * 		udf_record_get
 * 		udf_record_set
 * 		udf_record_remove
 *
 * 		FREE
 * 		udf_aerospike__execute_updates (when crossing commit window)
 * 		ldt_aerospike_crec_close       (when closing chunk sub record)
 * 		udf_record_close               (finally closing record/generally subrecord)
 * 		udf_rw_commit                  (commit the udf record or parent ldt record)
 *
 *		ldt_aerospike_crec_create
 */
static as_val *
udf_record_cache_get(udf_record * urecord, const char * name)
{
	cf_debug(AS_UDF, "[ENTER] BinName(%s) ", name );
	if ( urecord->nupdates > 0 ) {
		cf_detail(AS_UDF, "udf_record_get: %s find", name);
		for ( uint32_t i = 0; i < urecord->nupdates; i++ ) {
			udf_record_bin * bin = &(urecord->updates[i]);
			if ( strncmp(name, bin->name, BIN_NAME_MAX_SZ) == 0 ) {
				cf_detail(AS_UDF, "Bin %s found, type(%d)", name, bin->value->type );
				if ( bin->value->type == AS_NIL ) {
					cf_detail(AS_UDF, "udf_record_get: %s return NULL", name);
					return NULL;
				}
				else {
					cf_detail(AS_UDF, "udf_record_get: %s return", name);
					return bin->value;
				}
			}
		}
	}
	return NULL;
}

void
udf_record_cache_free(udf_record * urecord)
{
	cf_debug(AS_UDF, "[ENTER] NumUpdates(%d) ", urecord->nupdates );

	for (int i = 0; i < urecord->nupdates; i ++ ) {
		udf_record_bin * bin = &urecord->updates[i];
		if ( bin->name[0] != '\0' && bin->value != NULL ) {
			bin->name[0] = '\0';
			as_val_destroy(bin->value);
			bin->value = NULL;
		}
		if ( bin->name[0] != '\0' && bin->oldvalue != NULL ) {
			bin->name[0] = '\0';
			as_val_destroy(bin->oldvalue);
			bin->oldvalue = NULL;
		}
	}
	urecord->nupdates = 0;
}

/**
 * Set the cache value for a bin, including flags.
 */
static void
udf_record_cache_set(udf_record * urecord, const char * name, as_val * value,
					 bool dirty)
{
	cf_debug(AS_UDF, "[ENTER] urecord(%p) name(%p)[%s] dirty(%d)",
			  urecord, name, name, dirty);

	bool modified = false;

	for ( uint32_t i = 0; i < urecord->nupdates; i++ ) {
		udf_record_bin * bin = &(urecord->updates[i]);

		// bin exists, then we will release old value and set new value.
		if ( strncmp(name, bin->name, BIN_NAME_MAX_SZ) == 0 ) {
			cf_detail(AS_UDF, "udf_record_set: %s found", name);

			// release previously set value
			as_val_destroy(bin->value);

			// set new value, with dirty flag
			if( value != NULL ) {
				bin->value = (as_val *) value;
			}
			bin->dirty = dirty;
			cf_detail(AS_UDF, "udf_record_set: %s set for %p:%p", name,
					urecord, bin->value);

			modified = true;
			break;
		}
	}

	// If not modified, then we will add the bin to the cache
	if ( !modified && urecord->nupdates < UDF_RECORD_BIN_ULIMIT - 1 ) {
		udf_record_bin * bin = &(urecord->updates[urecord->nupdates]);
		strncpy(bin->name, name, BIN_NAME_MAX_SZ);
		bin->value = (as_val *) value;
		bin->dirty = dirty;
		urecord->nupdates++;
		cf_detail(AS_UDF, "udf_record_set: %s not modified, add for %p:%p",
				name, urecord, bin->value);
	}
}

/**
 * Set the cache value for a bin, including flags.
 */
static void
udf_record_cache_sethidden(udf_record * urecord, const char * name)
{
	int modified = false;
	for ( uint32_t i = 0; i < urecord->nupdates; i++ ) {
		udf_record_bin * bin = &(urecord->updates[i]);

		// bin exists, then we will release old value and set new value.
		if ( strncmp(name, bin->name, BIN_NAME_MAX_SZ) == 0 ) {
			cf_detail(AS_UDF, "udf_record_cache_sethidden: %s found", name);
			// TODO make sure it is initialized to false
			bin->ishidden = true;
			modified      = true;
			break;
		}
	}

	// If not modified, then we will add the bin to the cache
	if ( !modified && urecord->nupdates < UDF_RECORD_BIN_ULIMIT - 1 ) {
		udf_record_bin * bin = &(urecord->updates[urecord->nupdates]);
		strncpy(bin->name, name, BIN_NAME_MAX_SZ);
		bin->ishidden = true;
		bin->dirty    = true;
		urecord->nupdates++;
		cf_detail(AS_UDF, "udf_record_cache_sethidden: %s not modified, add for %p:%p",
				name, urecord, bin->value);
	}
}

/*
 * Internal Function: Read and figure out if the bin is hidden
 *
 * Parameters:
 * 		r    : udf record
 * 		bname: Bin name of the bin which need to be read.
 *
 * Return value :
 * 	 	true:  if hidden
 * 	 	false: o/w or in case bin is not found
 *
 * Description:
 * 		Expectation is the record is already open. No checks are
 * 		performed in this function. Caller needs to make sure the
 * 		record is good to read e.g binname etc.
 *
 * Callers:
 * 		udf_aerospike__apply_update_atomic
 */
bool
udf_record_bin_ishidden(const udf_record *urecord, const char *name)
{
	if (!name) return NULL;
	const char *    bname = (char *) name;
	size_t          blen  = strlen(name);
	as_bin *        bb    = as_bin_get(urecord->rd, (uint8_t *) bname, blen);

	if ( !bb ) {
		cf_detail(AS_UDF, "udf_record_get: bin not found (%s)", name);
		return 0;
	}
	return as_bin_is_hidden(bb);
}

/*
 * Internal Function: Read the bin from storage and convert it
 *                    into as_val and return
 *
 * Parameters:
 * 		r    : udf record
 * 		bname: Bin name of the bin which need to be read.
 *
 * Return value :
 * 	 	value (as_val *) in case of success
 * 		NULL  in case of failure
 *
 * Description:
 * 		Expectation is the record is already open. No checks are
 * 		performed in this function. Caller needs to make sure the
 * 		record is good to read e.g binname etc.
 *
 * 		NB: as_val which is returned is allocated one. It is callers
 * 		    responsibility to free else in case it is passed on to
 * 		    lua ... lua has responsibility of garbage collecting it.
 * 		    Hence this function call incurs and malloc cost.
 *
 * Callers:
 * 		udf_record_get
 */
as_val *
udf_record_storage_get(const udf_record *urecord, const char *name)
{
	if (!name) {
		cf_detail(AS_UDF, "Passed Null bin name to storage get");
		return NULL;
	}
	const char *    bname = (char *) name;
	size_t          blen  = strlen(name);
	as_bin *        bb    = as_bin_get(urecord->rd, (uint8_t *) bname, blen);

	if ( !bb ) {
		cf_detail(AS_UDF, "udf_record_get: bin not found (%s)", name);
		return NULL;
	}

	return as_val_frombin(bb);
}

/*
 * Check and validate parameter before performing operation
 *
 * return:
 *      2 : UDF_ERR_INTERNAL_PARAM
 *      3 : UDF_ERR_RECORD_IS_NOT_VALID
 *      4 : UDF_ERR_PARAMETER
 *      0 : Success
 *
 */
int
udf_record_param_check(const as_rec *rec, const char *bname, char *fname, int lineno)
{
	if (!rec || !bname) {
		cf_warning(AS_UDF, "Invalid Paramters: record=%p bname=%p", rec, bname);
		return UDF_ERR_INTERNAL_PARAMETER;
	} 

	udf_record * urecord = (udf_record *) as_rec_source(rec);
	if (!urecord) {
		return UDF_ERR_INTERNAL_PARAMETER;;
	}

	if (!(urecord->flag & UDF_RECORD_FLAG_ISVALID)) {
		if (!(urecord->flag & UDF_RECORD_FLAG_IS_SUBRECORD)) {
			cf_debug(AS_UDF, "(%s:%d): Trying to Open Invalid Record ", fname, lineno);
		} else {
			cf_debug(AS_UDF, "(%s:%d): Trying to Open Invalid SubRecord ", fname, lineno);
		}
		return UDF_ERR_RECORD_NOT_VALID;
	}

	as_namespace  * ns = urecord->tr->rsv.ns;
	size_t blen        = strlen(bname);
	if ((blen > (AS_ID_BIN_SZ - 1)) 
			|| !as_bin_name_within_quota(ns, (byte *)bname, blen)) {
		cf_debug(AS_UDF, "Invalid Parameter: bin name %s too big", bname);
		return UDF_ERR_PARAMETER;
	}
	return 0;
}

/*********************************************************************
 * INTERFACE FUNCTIONS                                               *
 *																	 *
 * See the as_aerospike for the API definition						 *
 ********************************************************************/
static as_val *
udf_record_get(const as_rec * rec, const char * name)
{
	if (udf_record_param_check(rec, name, __FILE__, __LINE__)) {
		return NULL;
	}
	udf_record  *   urecord = (udf_record *) as_rec_source(rec);
	as_val *        value   = NULL;

	cf_debug(AS_UDF, "[ENTER] rec(%p) name(%s)", rec, name );

	// Get from cache
	value = udf_record_cache_get(urecord, name);

	// If value not NULL, then return it.
	if ( value != NULL ) {
		return value;
	}

	// Check in the cache before trying to look up in record
	// Note: Record may not have been created yet ... Do not
	// change the order unless you fully understand what you
	// are doing
	if ( !(urecord->flag & UDF_RECORD_FLAG_STORAGE_OPEN) ) {
		if (udf_record_open(urecord)) { // lazy read the record from storage
			return NULL;
		}
	}

	// Check if storage is available
	if ( !urecord->rd->ns ) {
		cf_detail(AS_UDF, "udf_record_get: storage unavailable");
		return NULL;
	}

	value = udf_record_storage_get(urecord, name);

	// We have a value, so we will cache it.
	if ( urecord && value ) {
		udf_record_cache_set(urecord, name, value, false);
	}

	cf_detail(AS_UDF, "udf_record_get: end (%s) [%p,%p]", name, urecord, value);
	return value;
}

static int
udf_record_set(const as_rec * rec, const char * name, const as_val * value)
{
	int ret = udf_record_param_check(rec, name, __FILE__, __LINE__);
	if (ret) {
		return ret;
	}

	udf_record * urecord = (udf_record *) as_rec_source(rec);
	cf_detail(AS_UDF, "udf_record_set: begin (%s)", name);
	if ( urecord && name ) {
		udf_record_cache_set(urecord, name, (as_val *) value, true);
	}
	cf_detail(AS_UDF, "udf_record_set: end (%s)", name);

	return 0;
}

/**
 * Set the flags for a specific bin.  This is how LDTs mark Hidden Bins. Other
 * uses may also apply.
 */
static int
udf_record_set_flags(const as_rec * rec, const char * name, uint8_t flags)
{
	int ret = udf_record_param_check(rec, name, __FILE__, __LINE__);
	if (ret) {
		return ret;
	}
	udf_record * urecord = (udf_record *) as_rec_source(rec);
	if (!(urecord->flag & UDF_RECORD_FLAG_ALLOW_UPDATES))
		return -1;

	if ( urecord && name ) {
		if (flags & LDT_FLAG_HIDDEN_BIN || flags & LDT_FLAG_LDT_BIN || flags & LDT_FLAG_CONTROL_BIN ) {
			cf_debug(AS_UDF, "LDT flag(%d) Designates Hidden Bin", flags);
			udf_record_cache_sethidden(urecord, name);
		} else {
			cf_warning(AS_UDF, "Unidentified flag setting up %d", flags);
			return -2;
		}
	}
	return 0;
}

static int
udf_record_set_type(const as_rec * rec,  uint8_t  ldt_rectype_bits)
{
	if (!rec || !ldt_rectype_bits) {
		cf_warning(AS_UDF, "Invalid Paramters: record=%p rec_type_bits=%d", rec, ldt_rectype_bits);
		return 2;
	}
	int ret = udf_record_param_check(rec, UDF_BIN_NONAME, __FILE__, __LINE__);
	if (ret) {
		return ret;
	}

	if (!udf_record_ldt_enabled(rec)
			&& (as_ldt_flag_has_parent(ldt_rectype_bits)
				|| as_ldt_flag_has_sub(ldt_rectype_bits))) {
		cf_warning(AS_LDT, "Cannot Set Large Object Bits .. Not Enabled !!");
		return -2;
	}

	udf_record * urecord = (udf_record *) as_rec_source(rec);
	if (!(urecord->flag & UDF_RECORD_FLAG_ALLOW_UPDATES)) {
		return -1;
	}
	urecord->ldt_rectype_bits = ldt_rectype_bits;
	cf_detail(AS_RW, "TO URECORD FROM LUA   Digest=%"PRIx64" bits %d",
			  *(uint64_t *)&urecord->rd->keyd.digest[8], urecord->ldt_rectype_bits);
	urecord->rd->write_to_device = true;
	return 0;
}
/* Keep this for reference.
 * typedef enum {
	// The first two values -- do NOT used in single bin mode
	AS_INDEX_FLAG_SPECIAL_BINS		= 0x01, // First user of this is @LDT (to denote subrecs)
	AS_INDEX_FLAG_CHILD_REC 		= 0x02, // Child Record of a regular record (LDT)
	AS_INDEX_FLAG_CHILD_ESR         = 0x04, // Special Child Existence Sub Record (ESR)
	AS_INDEX_FLAG_UNUSED_0x08		= 0x08,

	// Combinations:
	AS_INDEX_ALL_SINGLE_BIN_FLAGS	= 0x0C,
	AS_INDEX_ALL_MULTI_BIN_FLAGS	= 0x0F
} as_index_flag;

static inline
bool as_index_is_flag_set(as_index* index, as_index_flag flag) {
	return (((as_index_flag_bits*)&index->flex_bits_2)->flag_bits & flag) != 0;
}

static inline
void as_index_set_flags(as_index* index, as_index_flag flags) {
	((as_index_flag_bits*)&index->flex_bits_2)->flag_bits |= flags;
}
 */

static int
udf_record_remove(const as_rec * rec, const char * name)
{
	int ret = udf_record_param_check(rec, NULL, __FILE__, __LINE__);
	if (ret) {
		return ret;
	}
	udf_record * urecord = (udf_record *) as_rec_source(rec);


	cf_detail(AS_UDF, "udf_record_remove: begin (%s)", name);
	if ( urecord && name ) {
		udf_record_cache_set(urecord, name, (as_val *) &as_nil, true);
	}
	cf_detail(AS_UDF, "udf_record_remove: end (%s)", name);

	return 0;
}

static uint32_t
udf_record_ttl(const as_rec * rec)
{
	int ret = udf_record_param_check(rec, NULL, __FILE__, __LINE__);
	if (ret) {
		return 0;
	}

	udf_record * urecord = (udf_record *) as_rec_source(rec);


	if (urecord->flag & UDF_RECORD_FLAG_IS_SUBRECORD) {
		cf_debug(AS_UDF, "Return 0 TTL for subrecord ");
		return 0;
	}

	if ((urecord->flag & UDF_RECORD_FLAG_STORAGE_OPEN)) {
		if (urecord->r_ref->r->void_time > 0) {
			return (urecord->r_ref->r->void_time - as_record_void_time_get());
		} else {
			return 0;
		}
	}
	else {
		cf_info(AS_UDF, "Error in getting ttl: no record found");
		return -1;
	}
	return 0;
}

static uint16_t
udf_record_gen(const as_rec * rec)
{
	int ret = udf_record_param_check(rec, UDF_BIN_NONAME, __FILE__, __LINE__);
	if (ret) {
		return 0;
	}

	udf_record * urecord = (udf_record *) as_rec_source(rec);
	if (urecord && urecord->flag & UDF_RECORD_FLAG_STORAGE_OPEN) {
		return urecord->r_ref->r->generation;
	}
	else {
		cf_warning(AS_UDF, "Error in getting generation: no record found");
		return 0;
	}
}

static bool
udf_record_destroy(as_rec *rec)
{
	int ret = udf_record_param_check(rec, UDF_BIN_NONAME, __FILE__, __LINE__);
	if (ret) {
		return false;
	}

	udf_record *urecord = (udf_record *) as_rec_source(rec);

	if (!(urecord->flag & UDF_RECORD_FLAG_ALLOW_DESTROY)) {
		return false;
	}

	if (urecord->pickled_buf) {
		cf_free(urecord->pickled_buf);
		urecord->pickled_buf       = NULL;
		urecord->pickled_sz        = 0;
		urecord->pickled_void_time = 0;
	}
	if (urecord->pickled_rec_props.p_data) {
		cf_free(urecord->pickled_rec_props.p_data);
		as_rec_props_clear(&urecord->pickled_rec_props);
	}
	udf_record_close(urecord, false);
	return true;
} 

static as_bytes *
udf_record_digest (const as_rec *rec)
{
	int ret = udf_record_param_check(rec, UDF_BIN_NONAME, __FILE__, __LINE__);
	if (ret) {
		return NULL;
	}

	udf_record *urecord = (udf_record *)as_rec_source(rec);
	if (urecord && urecord->flag & UDF_RECORD_FLAG_OPEN) {
		cf_digest *keyd = cf_malloc(sizeof(cf_digest));
		if (!keyd) {
			return NULL;
		}
		memcpy(keyd, &urecord->keyd, CF_DIGEST_KEY_SZ);
		as_bytes *b = as_bytes_new_wrap(keyd->digest, CF_DIGEST_KEY_SZ, true);
		return b;
	}
	return NULL;
}

const as_rec_hooks udf_record_hooks = {
	.get		= udf_record_get,
	.set		= udf_record_set,
	.remove		= udf_record_remove,
	.ttl		= udf_record_ttl,
	.gen		= udf_record_gen,
	.destroy	= udf_record_destroy,
	.digest		= udf_record_digest,
	.set_flags	= udf_record_set_flags,	// @LDT:: added for control over LDT Bins from Lua
	.set_type	= udf_record_set_type,	// @LDT:: added for control over Rec Types from Lua
	.numbins	= NULL,
};<|MERGE_RESOLUTION|>--- conflicted
+++ resolved
@@ -198,12 +198,7 @@
 int
 udf_record_open(udf_record * urecord)
 {
-<<<<<<< HEAD
 	cf_debug_digest(AS_UDF, &urecord->tr->keyd, "[ENTER] Opening record key:");
-=======
-	cf_detail_digest(AS_UDF, &urecord->tr->keyd, "udf_record_open: Opening record key:");
-
->>>>>>> 82c0b382
 	if (urecord->flag & UDF_RECORD_FLAG_STORAGE_OPEN) {
 		cf_detail(AS_UDF, "Record already open");
 		return 0;
