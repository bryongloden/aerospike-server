--- conflicted
+++ resolved
@@ -1137,55 +1137,6 @@
 
 }
 
-<<<<<<< HEAD
-/*
- * This function allows reserving the partition in 3 cases.
- * If the node is the -
- * 1. master of this partition
- * 2. relica of this partition
- * Populating sindex only in this 3 nodes is efficient.
- */
-int
-as_partition_reserve_replica_list(as_namespace *ns, as_partition_id pid, as_partition_reservation *rsv)
-{
-	as_partition *p = NULL;
-	int ret = -1;
-
-	cf_assert(ns, AS_PARTITION, CF_CRITICAL, "invalid namespace");
-	cf_assert(rsv, AS_PARTITION, CF_CRITICAL, "invalid reservation");
-	cf_assert((pid < AS_PARTITIONS), AS_PARTITION, CF_CRITICAL, "invalid partition");
-	p = &ns->partitions[pid];
-
-	cf_node self = g_config.self_node;
-	// find location of node in replica list, returns -1 if node is not found
-	int my_index = find_in_replica_list(p, self);
-
-	if (0 != pthread_mutex_lock(&p->lock))
-		cf_crash(AS_PARTITION, "couldn't acquire partition state lock: %s", cf_strerror(errno));
-
-	bool is_replica = (0 < my_index) && (my_index < p->p_repl_factor);
-	bool is_master  = (0 == my_index);
-
-	if (is_replica || is_master) {
-		/* This should always be true (desyncs will be caught above in the
-		 * migration path checking) */
-		if (AS_PARTITION_STATE_SYNC == p->state || AS_PARTITION_STATE_DESYNC == p->state) {
-			as_partition_reserve_lockfree(ns, pid, rsv);
-			ret = 0;
-		}
-		else {
-			// This is just a safety net.
-			memset(rsv, 0, sizeof(*rsv));
-		}
-	}
-
-	if (0 != pthread_mutex_unlock(&p->lock))
-		cf_crash(AS_PARTITION, "couldn't release partition state lock: %s", cf_strerror(errno));
-
-	return ret;
-}
-=======
->>>>>>> 02b13f60
 /* as_partition_reserve_write
  * Obtain a write reservation on a partition, or get the address of a
  * node who can.
