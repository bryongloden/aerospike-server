# Aerospike Server
# Makefile.vars
#
# Common Makefile variables.
#
# To enable or disable the following features, add <VARIABLE>=(1|0) to the "make" command line.
#  E.g., to build without JEMalloc support, use:
#
#      prompt% make USE_JEM=0
#
# To link with the static or dynamic version of a library, add "LD_<LIBRARY>=(static|dynamic)",
#  where <LIBRARY> is "CRYPTO", "LUA", "LUAJIT", "JANSSON" or "JEM", to the "make" command line.
#  E.g., to build with JEMalloc dynamically linked, use:
#
#      prompt% make LD_JEM=dynamic
#
# [Note:  "EXT_CFLAGS" contains "external" CFLAGS passed to sub-module builds.]
#

ifneq ($(EEREPO),)
  include $(EEREPO)/make_in/Makefile.vars
endif

# By default, build the community edition.
EDITION = community

# Use the ASMalloc memory allocation tracking tool?  [By default, no.]
USE_ASM = 0

ifeq ($(USE_ASM),1)
  EXT_CFLAGS += -DUSE_ASM
endif

# Use the JEMalloc memory allocator?  [By default, yes.]
USE_JEM = 1

# Use LuaJIT instead of Lua?  [By default, yes.]
USE_LUAJIT = 1

# Use the Key-Value Store API?  [By default, no.]
USE_KV = 0

# Default mode used for linking the OpenSSL crypto. library:
LD_CRYPTO = static

# Default mode used for linking the Jansson JSON API Library:
LD_JANSSON = static

# Default mode used for linking the JEMalloc memory allocator:
LD_JEM = static

# Default mode used for linking the LuaJIT library:
LD_LUAJIT = static

# Default mode used for linking the Lua library:
LD_LUA = static

# Options to pass to Jansson's "configure" script.
JANSSON_CONFIG_OPT =

# Options to pass to JEMalloc's "configure" script.
JEM_CONFIG_OPT =

# Use hashtable-based memory allocation counting:
MEM_COUNT = 1

ifeq ($(MEM_COUNT),1)
  EXT_CFLAGS += -DMEM_COUNT
endif

# Use the enhanced memory allocator:
ENHANCED_ALLOC = 1

ifeq ($(ENHANCED_ALLOC),1)
  EXT_CFLAGS += -DENHANCED_ALLOC
endif

# Use double "free()" detection?  [By default, no.]
USE_DF_DETECT = 0

ifeq ($(USE_DF_DETECT),1)
  EXT_CFLAGS += -DUSE_DF_DETECT
endif

# Add the pre-processing option for submodules when appropriate:
ifeq ($(PREPRO),1)
  EXT_CFLAGS += -DPREPRO
endif

# Enable linker wrapping of selected C library functions:
WRAP = 0

# Path to the client build:
CLIENT_PATH := $(CLIENTREPO)/citrusleaf-client

# Set the default depth to the top level unless overriden:
DEPTH ?= .

# Directory structure for build products:

TARGET_DIR  = $(DEPTH)/target

PLATFORM    = $(shell uname)-$(shell arch)
BUILD_DIR   = $(TARGET_DIR)/$(PLATFORM)

GEN_DIR     = $(BUILD_DIR)/gen
INCLUDE_DIR = ../include $(GEN_DIR)
OBJECT_DIR  = $(BUILD_DIR)/obj
LIBRARY_DIR = $(BUILD_DIR)/lib
BIN_DIR     = $(BUILD_DIR)/bin

# Location of macroexpanded source files:
MEXP_DIR    = $(BUILD_DIR)/m4

# Auto-generated version files:
VERSION_SRC = $(GEN_DIR)/version.c
VERSION_OBJ = $(VERSION_SRC:$(GEN_DIR)/%.c=$(OBJECT_DIR)/%.o)

# Paths to the submodules:
AI_PATH       := $(realpath $(DEPTH)/ai)
AS_PATH       := $(realpath $(DEPTH)/as)
CF_PATH       := $(realpath $(DEPTH)/cf)
COMMON_PATH   := $(realpath $(DEPTH)/modules/common)
JANSSON_PATH  := $(realpath $(DEPTH)/modules/jansson)
MOD_LUA_PATH  := $(realpath $(DEPTH)/modules/mod-lua)
LUA_CORE_PATH := $(realpath $(DEPTH)/modules/lua-core)
ASMALLOC_PATH := $(realpath $(DEPTH)/modules/asmalloc)
JEMALLOC_PATH := $(realpath $(DEPTH)/modules/jemalloc)
LUAJIT_PATH   := $(realpath $(DEPTH)/modules/luajit)
S2_PATH       := $(realpath $(DEPTH)/modules/s2-geometry-library/geometry)

# Overridable values used by sub-makefiles:
AI       = $(AI_PATH)
AS       = $(AS_PATH)
CF       = $(CF_PATH)
COMMON   = $(COMMON_PATH)
JANSSON  = $(JANSSON_PATH)
MOD_LUA  = $(MOD_LUA_PATH)
LUA_CORE = $(LUA_CORE_PATH)
ASMALLOC = $(ASMALLOC_PATH)
JEMALLOC = $(JEMALLOC_PATH)
LUAJIT   = $(LUAJIT_PATH)
<<<<<<< HEAD

# Programs, for which GNU Make doesn't define implicit variables:
OBJCOPY  := objcopy
=======
S2       = $(S2_PATH)
>>>>>>> a8c9f018
<|MERGE_RESOLUTION|>--- conflicted
+++ resolved
@@ -140,10 +140,7 @@
 ASMALLOC = $(ASMALLOC_PATH)
 JEMALLOC = $(JEMALLOC_PATH)
 LUAJIT   = $(LUAJIT_PATH)
-<<<<<<< HEAD
+S2       = $(S2_PATH)
 
 # Programs, for which GNU Make doesn't define implicit variables:
 OBJCOPY  := objcopy
-=======
-S2       = $(S2_PATH)
->>>>>>> a8c9f018
